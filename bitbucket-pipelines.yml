--- conflicted
+++ resolved
@@ -21,21 +21,15 @@
           - apt-key adv --keyserver keyserver.ubuntu.com --recv-keys D2486D2DD83DB69272AFE98867170598AF249743
           - apt-get update
           - apt-get -y install
-<<<<<<< HEAD
-            libignition-cmake1-dev
-            libignition-math5-dev
-            libignition-common2-dev
-          # Bullet
-          - apt-get -y install
-            libbullet-dev
-=======
             libignition-cmake2-dev
             libignition-common3-dev
             libignition-math6-dev
             libignition-math6-eigen3-dev
             libignition-plugin-dev
             libeigen3-dev
->>>>>>> 077c4e1c
+          # Bullet
+          - apt-get -y install
+            libbullet-dev
           # DARTsim
           - apt-add-repository -y ppa:dartsim
           - apt-get update
