image: ubuntu:bionic

pipelines:
  default:
    - step:
        script:
          - apt-get update
<<<<<<< HEAD
          - apt-get -y install cmake build-essential lcov curl mercurial cppcheck software-properties-common
          - sh tools/code_check.sh
=======
          - apt-get -y install cmake build-essential curl git mercurial cppcheck software-properties-common g++-8 ruby-dev
          - update-alternatives --install /usr/bin/gcc gcc /usr/bin/gcc-8 800 --slave /usr/bin/g++ g++ /usr/bin/g++-8 --slave /usr/bin/gcov gcov /usr/bin/gcov-8
>>>>>>> 2c997026
          - gcc -v
          - g++ -v
          - gcov -v
          # lcov
          - git clone https://github.com/linux-test-project/lcov.git
          - cd lcov
          - make install
          - cd ..
          # Ignition dependencies
          - echo "deb http://packages.osrfoundation.org/gazebo/ubuntu-stable bionic main" > /etc/apt/sources.list.d/gazebo-stable.list
          - echo "deb http://packages.osrfoundation.org/gazebo/ubuntu-prerelease bionic main" > /etc/apt/sources.list.d/gazebo-prerelease.list
          - apt-key adv --keyserver keyserver.ubuntu.com --recv-keys D2486D2DD83DB69272AFE98867170598AF249743
          - apt-get update
          - apt-get -y install
<<<<<<< HEAD
            libignition-cmake1-dev
            libignition-math5-dev
            libignition-common2-dev
=======
            libignition-cmake2-dev
            libignition-math6-dev
            libignition-math6-eigen3-dev
            libignition-plugin-dev
            libeigen3-dev
>>>>>>> 2c997026
          # DARTsim
          - apt-add-repository -y ppa:dartsim
          - apt-get update
          - apt-get -y install
            dart6-data
            libdart6-dev
            libdart6-utils-urdf-dev
<<<<<<< HEAD
=======
          # sdformat8
          - hg clone https://bitbucket.org/osrf/sdformat -b gz11
          - cd sdformat
          - mkdir build
          - cd build
          - cmake .. -DBUILD_TESTING=false
          - make install
          - cd ../..
>>>>>>> 2c997026
          # Ignition physics
          - mkdir build
          - cd build
          - cmake .. -DCMAKE_BUILD_TYPE=coverage
          - make
          - export CTEST_OUTPUT_ON_FAILURE=1
          - make test
          - make coverage
          # Use a special version of codecov for handling gcc8 output.
          - bash <(curl -s https://raw.githubusercontent.com/codecov/codecov-bash/4678d212cce2078bbaaf5027af0c0dafaad6a095/codecov) -X gcovout
          - make codecheck
          - make install<|MERGE_RESOLUTION|>--- conflicted
+++ resolved
@@ -5,13 +5,8 @@
     - step:
         script:
           - apt-get update
-<<<<<<< HEAD
-          - apt-get -y install cmake build-essential lcov curl mercurial cppcheck software-properties-common
-          - sh tools/code_check.sh
-=======
           - apt-get -y install cmake build-essential curl git mercurial cppcheck software-properties-common g++-8 ruby-dev
           - update-alternatives --install /usr/bin/gcc gcc /usr/bin/gcc-8 800 --slave /usr/bin/g++ g++ /usr/bin/g++-8 --slave /usr/bin/gcov gcov /usr/bin/gcov-8
->>>>>>> 2c997026
           - gcc -v
           - g++ -v
           - gcov -v
@@ -26,17 +21,12 @@
           - apt-key adv --keyserver keyserver.ubuntu.com --recv-keys D2486D2DD83DB69272AFE98867170598AF249743
           - apt-get update
           - apt-get -y install
-<<<<<<< HEAD
-            libignition-cmake1-dev
-            libignition-math5-dev
-            libignition-common2-dev
-=======
             libignition-cmake2-dev
+            libignition-common3-dev
             libignition-math6-dev
             libignition-math6-eigen3-dev
             libignition-plugin-dev
             libeigen3-dev
->>>>>>> 2c997026
           # DARTsim
           - apt-add-repository -y ppa:dartsim
           - apt-get update
@@ -44,8 +34,6 @@
             dart6-data
             libdart6-dev
             libdart6-utils-urdf-dev
-<<<<<<< HEAD
-=======
           # sdformat8
           - hg clone https://bitbucket.org/osrf/sdformat -b gz11
           - cd sdformat
@@ -54,7 +42,6 @@
           - cmake .. -DBUILD_TESTING=false
           - make install
           - cd ../..
->>>>>>> 2c997026
           # Ignition physics
           - mkdir build
           - cd build
