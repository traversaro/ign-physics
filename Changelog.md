--- conflicted
+++ resolved
@@ -8,8 +8,6 @@
 
 ### Ignition Physics 2.x.x (20XX-XX-XX)
 
-<<<<<<< HEAD
-=======
 ### Ignition Physics 2.1.0 (2020-05-07)
 
 1. Add RequestFeatures API for casting the features of an entity to a new feature set when possible.
@@ -60,7 +58,6 @@
 1. Restore detached BodyNodes to original skeleton
     * [Pull request 42](https://github.com/ignitionrobotics/ign-physics/pull/42)
 
->>>>>>> 2894ef4e
 ### Ignition Physics 2.0.0 (2019-12-10)
 
 1. Support compiling against dart 6.9.
@@ -112,11 +109,7 @@
 
 ### Ignition Physics 1.4.0 (2019-08-27)
 
-<<<<<<< HEAD
-1. Add SetJointVelocityCommand feature
-=======
 1. Add SetJointVelocityCommand feature.
->>>>>>> 2894ef4e
     * [BitBucket pull request 100](https://osrf-migration.github.io/ignition-gh-pages/#!/ignitionrobotics/ign-physics/pull-requests/100)
 
 1. Add `IGN_PROFILER_ENABLE` cmake option for enabling the ign-common profiler.
