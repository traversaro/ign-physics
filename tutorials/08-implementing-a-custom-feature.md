--- conflicted
+++ resolved
@@ -13,7 +13,7 @@
 know how to implement a dummy physics engine as a plugin and load it using
 \ref ignition::physics "Ignition Physics API". In this tutorial, we will look
 deeper into the structure of a physics engine plugin, for example, the available
-[DART](https://github.com/ignitionrobotics/ign-physics/tree/ign-physics3/dartsim)
+[DART](https://github.com/ignitionrobotics/ign-physics/tree/ign-physics2/dartsim)
 physics engine in `ign-physics` repository and how to define a custom
 \ref ignition::physics::Feature "Feature" for the plugin.
 
@@ -133,56 +133,7 @@
 and provided a list of the conflicting `Features`. The conflicting `Features`
 will not run at the same time when requested.
 
-<<<<<<< HEAD
-### Define the custom feature
-
-With the requirements and restrictions above, we will implement an example
-custom `Feature` that retrieves a simulation world from `dartsim` physics engine.
-For example, we name it as [World.hh](https://github.com/ignitionrobotics/ign-physics/blob/ign-physics3/dartsim/include/ignition/physics/dartsim/World.hh)
-and the its content is as follow:
-
-```cpp
-#include <dart/simulation/World.hpp>
-#include <ignition/physics/FeatureList.hh>
-
-namespace ignition {
-namespace physics {
-namespace dartsim {
-
-/////////////////////////////////////////////////
-class RetrieveWorld : public virtual Feature
-{
-  public: template <typename PolicyT, typename FeaturesT>
-  class World : public virtual Feature::World<PolicyT, FeaturesT>
-  {
-    /// \brief Get the underlying dartsim world for this World object.
-    public: dart::simulation::WorldPtr GetDartsimWorld();
-  };
-
-  public: template <typename PolicyT>
-  class Implementation : public virtual Feature::Implementation<PolicyT>
-  {
-    public: virtual dart::simulation::WorldPtr GetDartsimWorld(
-        const Identity &_worldID) = 0;
-  };
-};
-
-/////////////////////////////////////////////////
-template <typename PolicyT, typename FeaturesT>
-dart::simulation::WorldPtr RetrieveWorld::World<PolicyT, FeaturesT>
-::GetDartsimWorld()
-{
-  return this->template Interface<RetrieveWorld>()
-      ->GetDartsimWorld(this->identity);
-}
-
-}
-}
-}
-```
-=======
 ### Define custom feature template
->>>>>>> 817430be
 
 With the requirements and restrictions above, we first need to define a feature template for the custom feature. In this case, this feature will be responsible for retrieving world pointer from the physics engine. The template is placed in [World.hh](https://github.com/ignitionrobotics/ign-physics/blob/ign-physics2/dartsim/include/ignition/physics/dartsim/World.hh):
 
@@ -203,14 +154,6 @@
 
 The newly defined feature template is placed in an `/include` folder shown in the following structure:
 
-<<<<<<< HEAD
-After defining the custom feature, please look into where it is added to a
-\ref ignition::physics::FeatureList "FeatureList" in
-[CustomFeatures.hh](https://github.com/ignitionrobotics/ign-physics/blob/ign-physics3/dartsim/src/CustomFeatures.hh)
-and implemented in [CustomFeatures.cc](https://github.com/ignitionrobotics/ign-physics/blob/ign-physics3/dartsim/src/CustomFeatures.cc).
-These files are place as follows:
-=======
->>>>>>> 817430be
 ```
 dartsim
 ├── worlds
@@ -235,16 +178,9 @@
 
 The custom feature `RetrieveWorld` is added to `CustomFeatureList`, other custom
 features could also be added here.
-<<<<<<< HEAD
-The `CustomFeatures` "FeatureList" here inherits from:
-- [Base](https://github.com/ignitionrobotics/ign-physics/blob/ign-physics3/dartsim/src/Base.hh)
-class for foundation definitions of Models, Joints, Links, and Shapes objects
-of `dartsim` interfacing to Ignition Physics API.
-=======
 The `CustomFeatures` "FeatureList" here uses data structures and classes from:
 - [Base.hh](https://github.com/ignitionrobotics/ign-physics/blob/ign-physics2/dartsim/src/Base.hh), which defines structures that contain information to create `Model`, `Joint`, `Link`, and `Shape` objects in Dartsim API.
 They act as an interface between Ignition Physics Library and the actual physics engine.
->>>>>>> 817430be
 - \ref ignition::physics::Implements3d "Implements3d" for implementing the
 custom feature with \ref ignition::physics::FeaturePolicy3d "FeaturePolicy3d"
 ("FeaturePolicy" of 3 dimensions and scalar type `double`).
@@ -256,15 +192,10 @@
 
 Here, we implement the behavior of `GetDartsimWorld` with Dartsim API to return the
 world pointer from `EntityStorage` object storing world pointers of `dartsim` in
-[Base](https://github.com/ignitionrobotics/ign-physics/blob/ign-physics3/dartsim/src/Base.hh) class.
+[Base](https://github.com/ignitionrobotics/ign-physics/blob/ign-physics2/dartsim/src/Base.hh) class.
 
 In the end, we add the implemented `CustomFeatures` "FeatureList" together with
 other \ref ignition::physics::FeatureList "FeatureList" to final `DartsimFeatures`
-<<<<<<< HEAD
-"FeatureList" as in [dartsim/src/plugin.cc](https://github.com/ignitionrobotics/ign-physics/blob/ign-physics3/dartsim/src/plugin.cc)
-(please see \ref createphysicsplugin "Implement a physics plugin" for
-registering the plugin to Ignition Physics).
-=======
 "FeatureList" as in [dartsim/src/plugin.cc](https://github.com/ignitionrobotics/ign-physics/blob/ign-physics2/dartsim/src/plugin.cc)
 (please see \ref implementfeature "Implement physics feature" for
 registering the plugin to Ignition Physics).
@@ -280,5 +211,4 @@
 │    ├── ...
 ├── include/ignition/physics/dartsim
 └── CMakeLists.txt
-```
->>>>>>> 817430be
+```