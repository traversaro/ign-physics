--- conflicted
+++ resolved
@@ -44,11 +44,7 @@
 
 Clone the ign-physics repository from GitHub
 ```{.sh}
-<<<<<<< HEAD
-git clone https://github.com/ignitionrobotics/ign-physics -b ign-physics3
-=======
-git clone https://github.com/ignitionrobotics/ign-physics -b ign-physics2
->>>>>>> 2894ef4e
+git clone https://github.com/ignitionrobotics/ign-physics -b master
 ```
 
 Then build using CMake
@@ -96,11 +92,9 @@
 
 Clone the ign-physics repository from GitHub
 ```{.sh}
-<<<<<<< HEAD
-git clone https://github.com/ignitionrobotics/ign-physics -b ign-physics3
-=======
-git clone https://github.com/ignitionrobotics/ign-physics -b ign-physics2
->>>>>>> 2894ef4e
+==== BASE ====
+hg clone https://bitbucket.org/ignitionrobotics/ign-physics -b ign-physics2
+==== BASE ====
 ```
 
 Then build using CMake
