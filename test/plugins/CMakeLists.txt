add_library(MockEntities SHARED MockEntities.cc)
add_library(MockFrames SHARED frames.cc)
add_library(MockJoints SHARED MockJoints.cc)

foreach(plugin
    MockEntities
    MockFrames
    MockJoints)
  target_link_libraries(${plugin}
    PRIVATE
      ${PROJECT_LIBRARY_TARGET_NAME})
<<<<<<< HEAD

=======
>>>>>>> dbfc09ab
endforeach()<|MERGE_RESOLUTION|>--- conflicted
+++ resolved
@@ -9,8 +9,4 @@
   target_link_libraries(${plugin}
     PRIVATE
       ${PROJECT_LIBRARY_TARGET_NAME})
-<<<<<<< HEAD
-
-=======
->>>>>>> dbfc09ab
 endforeach()