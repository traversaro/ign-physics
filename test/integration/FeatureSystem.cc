--- conflicted
+++ resolved
@@ -43,11 +43,7 @@
 {
   // mismatch between 2d and 3d
   mock::MockEngine3dPtr engine =
-<<<<<<< HEAD
-      gz::physics::RequestEngine3d<mock::MockFeatureList>::From(
-=======
       RequestEngine3d<mock::MockFeatureList>::From(
->>>>>>> 1cf7a88d
          LoadMockPlugin("mock::EntitiesPlugin2d"));
   EXPECT_EQ(nullptr, engine);
 }
@@ -56,11 +52,7 @@
 TEST(FeatureSystem, MockPlugin)
 {
   mock::MockEngine3dPtr engine =
-<<<<<<< HEAD
-      gz::physics::RequestEngine3d<mock::MockFeatureList>::From(
-=======
       RequestEngine3d<mock::MockFeatureList>::From(
->>>>>>> 1cf7a88d
          LoadMockPlugin("mock::EntitiesPlugin3d"));
 
   EXPECT_EQ("Only one engine", engine->Name());
@@ -124,11 +116,7 @@
 TEST(FeatureSystem, MockCenterOfMass3d)
 {
   mock::MockEngine3dPtr engine =
-<<<<<<< HEAD
-      gz::physics::RequestEngine3d<mock::MockFeatureList>::From(
-=======
       RequestEngine3d<mock::MockFeatureList>::From(
->>>>>>> 1cf7a88d
         LoadMockPlugin("mock::EntitiesPlugin3d"));
 
   mock::MockWorld3dPtr world = engine->GetWorld("Some world");
@@ -178,11 +166,7 @@
 TEST(FeatureSystem, MockCenterOfMass2d)
 {
   mock::MockEngine2dPtr engine =
-<<<<<<< HEAD
-      gz::physics::RequestEngine2d<mock::MockFeatureList>::From(
-=======
       RequestEngine2d<mock::MockFeatureList>::From(
->>>>>>> 1cf7a88d
         LoadMockPlugin("mock::EntitiesPlugin2d"));
 
   mock::MockWorld2dPtr world = engine->GetWorld("Some world");
