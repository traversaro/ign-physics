/*
 * Copyright (C) 2020 Open Source Robotics Foundation
 *
 * Licensed under the Apache License, Version 2.0 (the "License");
 * you may not use this file except in compliance with the License.
 * You may obtain a copy of the License at
 *
 *     http://www.apache.org/licenses/LICENSE-2.0
 *
 * Unless required by applicable law or agreed to in writing, software
 * distributed under the License is distributed on an "AS IS" BASIS,
 * WITHOUT WARRANTIES OR CONDITIONS OF ANY KIND, either express or implied.
 * See the License for the specific language governing permissions and
 * limitations under the License.
 *
*/

#include <gtest/gtest.h>

#include <gz/common/Console.hh>
#include <gz/math/Vector3.hh>
#include <gz/math/eigen3/Conversions.hh>
<<<<<<< HEAD

#include <gz/utils/SuppressWarning.hh>
=======


#include <ignition/utils/SuppressWarning.hh>
>>>>>>> 1cf7a88d
#include <gz/plugin/Loader.hh>

// Features
#include <gz/physics/FindFeatures.hh>
#include <gz/physics/GetBoundingBox.hh>
#include <gz/physics/FrameSemantics.hh>
#include <gz/physics/RequestEngine.hh>
#include <gz/physics/sdf/ConstructWorld.hh>
<<<<<<< HEAD
#include <gz/physics/sdf/ConstructModel.hh>
#include <gz/physics/sdf/ConstructNestedModel.hh>
#include <gz/physics/sdf/ConstructLink.hh>
#include <gz/physics/sdf/ConstructCollision.hh>
=======
#include <ignition/physics/sdf/ConstructModel.hh>
#include <ignition/physics/sdf/ConstructNestedModel.hh>
#include <ignition/physics/sdf/ConstructLink.hh>
#include <ignition/physics/sdf/ConstructCollision.hh>
>>>>>>> 1cf7a88d

#include <sdf/Root.hh>
#include <sdf/World.hh>
#include <sdf/Model.hh>
#include <sdf/Link.hh>

#include <test/PhysicsPluginsList.hh>
#include <test/Utils.hh>

#include "EntityManagementFeatures.hh"
#include "FreeGroupFeatures.hh"
#include "ShapeFeatures.hh"
#include "SimulationFeatures.hh"
#include "World.hh"

<<<<<<< HEAD
struct TestFeatureList : gz::physics::FeatureList<
  gz::physics::tpeplugin::SimulationFeatureList,
  gz::physics::tpeplugin::ShapeFeatureList,
  gz::physics::tpeplugin::EntityManagementFeatureList,
  gz::physics::tpeplugin::FreeGroupFeatureList,
  gz::physics::tpeplugin::RetrieveWorld,
  gz::physics::GetContactsFromLastStepFeature,
  gz::physics::LinkFrameSemantics,
  gz::physics::GetModelBoundingBox,
  gz::physics::sdf::ConstructSdfWorld,
  gz::physics::sdf::ConstructSdfModel,
  gz::physics::sdf::ConstructSdfNestedModel,
  gz::physics::sdf::ConstructSdfLink,
  gz::physics::sdf::ConstructSdfCollision
> { };

using TestEnginePtr = gz::physics::Engine3dPtr<TestFeatureList>;
using TestWorldPtr = gz::physics::World3dPtr<TestFeatureList>;
using TestModelPtr = gz::physics::Model3dPtr<TestFeatureList>;
using TestLinkPtr = gz::physics::Link3dPtr<TestFeatureList>;
using TestShapePtr = gz::physics::Shape3dPtr<TestFeatureList>;
using TestContactPoint = gz::physics::World3d<TestFeatureList>::ContactPoint;
=======
using namespace ignition;

struct TestFeatureList : physics::FeatureList<
  physics::tpeplugin::SimulationFeatureList,
  physics::tpeplugin::ShapeFeatureList,
  physics::tpeplugin::EntityManagementFeatureList,
  physics::tpeplugin::FreeGroupFeatureList,
  ignition::physics::tpeplugin::RetrieveWorld,
  physics::GetContactsFromLastStepFeature,
  physics::LinkFrameSemantics,
  physics::GetModelBoundingBox,
  physics::sdf::ConstructSdfWorld,
  ignition::physics::sdf::ConstructSdfModel,
  ignition::physics::sdf::ConstructSdfNestedModel,
  ignition::physics::sdf::ConstructSdfLink,
  ignition::physics::sdf::ConstructSdfCollision
> { };

using TestEnginePtr = ignition::physics::Engine3dPtr<TestFeatureList>;
using TestWorldPtr = physics::World3dPtr<TestFeatureList>;
using TestModelPtr = ignition::physics::Model3dPtr<TestFeatureList>;
using TestLinkPtr = ignition::physics::Link3dPtr<TestFeatureList>;
using TestShapePtr = physics::Shape3dPtr<TestFeatureList>;
using TestContactPoint = physics::World3d<TestFeatureList>::ContactPoint;
>>>>>>> 1cf7a88d

std::unordered_set<TestWorldPtr> LoadWorlds(
    const std::string &_library,
    const std::string &_world)
{
<<<<<<< HEAD
  gz::plugin::Loader loader;
  loader.LoadLib(_library);

  const std::set<std::string> pluginNames =
    gz::physics::FindFeatures3d<TestFeatureList>::From(loader);
=======
  plugin::Loader loader;
  loader.LoadLib(_library);

  const std::set<std::string> pluginNames =
    physics::FindFeatures3d<TestFeatureList>::From(loader);
>>>>>>> 1cf7a88d

  EXPECT_EQ(1u, pluginNames.size());

  std::unordered_set<TestWorldPtr> worlds;
  for (const std::string &name : pluginNames)
  {
<<<<<<< HEAD
    gz::plugin::PluginPtr plugin = loader.Instantiate(name);
=======
    plugin::PluginPtr plugin = loader.Instantiate(name);
>>>>>>> 1cf7a88d

    gzdbg << " -- Plugin name: " << name << std::endl;

    auto engine =
<<<<<<< HEAD
      gz::physics::RequestEngine3d<TestFeatureList>::From(plugin);
=======
      physics::RequestEngine3d<TestFeatureList>::From(plugin);
>>>>>>> 1cf7a88d
    EXPECT_NE(nullptr, engine);

    sdf::Root root;
    const sdf::Errors &errors = root.Load(_world);
    EXPECT_EQ(0u, errors.size());
    const sdf::World *sdfWorld = root.WorldByIndex(0);
    auto world = engine->ConstructWorld(*sdfWorld);

    worlds.insert(world);
  }
  return worlds;
}

/////////////////////////////////////////////////
static gz::math::Pose3d ResolveSdfPose(
    const ::sdf::SemanticPose &_semPose)
{
  gz::math::Pose3d pose;
  ::sdf::Errors errors = _semPose.Resolve(pose);
  EXPECT_TRUE(errors.empty()) << errors;
  return pose;
}

std::unordered_set<TestWorldPtr> LoadWorldsPiecemeal(
    const std::string &_library, const std::string &_world)
{
  gz::plugin::Loader loader;
  loader.LoadLib(_library);

  const std::set<std::string> pluginNames =
    gz::physics::FindFeatures3d<TestFeatureList>::From(loader);

  EXPECT_EQ(1u, pluginNames.size());

  std::unordered_set<TestWorldPtr> worlds;
  for (const std::string &name : pluginNames)
  {
    gz::plugin::PluginPtr plugin = loader.Instantiate(name);

    gzdbg << " -- Plugin name: " << name << std::endl;

    auto engine =
      gz::physics::RequestEngine3d<TestFeatureList>::From(plugin);
    EXPECT_NE(nullptr, engine);

    sdf::Root root;
    const sdf::Errors &errors = root.Load(_world);
    EXPECT_EQ(0u, errors.size()) << errors;

    EXPECT_EQ(1u, root.WorldCount());
    const sdf::World *sdfWorld = root.WorldByIndex(0);
    EXPECT_NE(nullptr, sdfWorld);

    sdf::World newWorld;
    newWorld.SetName(sdfWorld->Name());
    newWorld.SetGravity(sdfWorld->Gravity());
    auto world = engine->ConstructWorld(newWorld);
    if (nullptr == world)
      continue;

    std::unordered_map<const sdf::Model *, TestModelPtr> modelMap;
    std::unordered_map<const sdf::Link *, TestLinkPtr> linkMap;

    auto createModel = [&](const sdf::Model *_model,
        const sdf::Model *_parentModel = nullptr) {
      sdf::Model newSdfModel;
      newSdfModel.SetName(_model->Name());
      newSdfModel.SetRawPose(ResolveSdfPose(_model->SemanticPose()));
      newSdfModel.SetStatic(_model->Static());
      newSdfModel.SetSelfCollide(_model->SelfCollide());

      TestModelPtr newModel;
      if (nullptr != _parentModel)
      {
        auto it = modelMap.find(_parentModel);
        ASSERT_TRUE(it != modelMap.end());
        newModel = it->second->ConstructNestedModel(newSdfModel);
      }
      else
      {
        newModel = world->ConstructModel(newSdfModel);
      }

      EXPECT_NE(nullptr, newModel);
      if (nullptr != newModel)
      {
        modelMap[_model] = newModel;
      }
    };

    for (uint64_t i = 0; i < sdfWorld->ModelCount(); ++i)
    {
      const auto *model = sdfWorld->ModelByIndex(i);
      createModel(model);
      for (uint64_t nestedInd = 0; nestedInd < model->ModelCount(); ++nestedInd)
      {
        createModel(model->ModelByIndex(nestedInd), model);
      }
    }

    for (auto [sdfModel, physModel] : modelMap)
    {
      for (uint64_t li = 0; li < sdfModel->LinkCount(); ++li)
      {
        const auto *link = sdfModel->LinkByIndex(li);
        sdf::Link newSdfLink;
        newSdfLink.SetName(link->Name());
        newSdfLink.SetRawPose(ResolveSdfPose(link->SemanticPose()));
        newSdfLink.SetInertial(link->Inertial());

        auto newLink = physModel->ConstructLink(newSdfLink);
        EXPECT_NE(nullptr, newLink);
        if (nullptr == newLink)
          return worlds;

        linkMap[link] = newLink;
      }
    }

    for (auto [sdfLink, physLink] : linkMap)
    {
      for (uint64_t ci = 0; ci < sdfLink->CollisionCount(); ++ci)
      {
        physLink->ConstructCollision(*sdfLink->CollisionByIndex(ci));
      }
    }
    worlds.insert(world);
  }

  return worlds;
}

/// \brief Step forward in a world
/// \param[in] _world The world to step in
/// \param[in] _firstTime Whether this is the very first time this world is
/// being stepped in (true) or not (false)
/// \param[in] _numSteps The number of steps to take in _world
/// \return true if the forward step output was checked, false otherwise
bool StepWorld(const TestWorldPtr &_world, bool _firstTime,
    const std::size_t _numSteps = 1)
{
<<<<<<< HEAD
  gz::physics::ForwardStep::Input input;
  gz::physics::ForwardStep::State state;
  gz::physics::ForwardStep::Output output;
=======
  physics::ForwardStep::Input input;
  physics::ForwardStep::State state;
  physics::ForwardStep::Output output;
>>>>>>> 1cf7a88d

  bool checkedOutput = false;
  for (size_t i = 0; i < _numSteps; ++i)
  {
    _world->Step(output, state, input);

    // If link poses have changed, this should have been written to output.
    // Link poses are considered "changed" if they are new, so if this is the
    // very first step in a world, all of the link data is new and output
    // should not be empty
    if (_firstTime && (i == 0))
    {
      EXPECT_FALSE(
          output.Get<gz::physics::ChangedWorldPoses>().entries.empty());
      checkedOutput = true;
    }
  }

  return checkedOutput;
}

class SimulationFeatures_TEST
  : public ::testing::Test,
    public ::testing::WithParamInterface<std::string>
{};

// Test that the tpe plugin loaded all the relevant information correctly.
TEST_P(SimulationFeatures_TEST, StepWorld)
{
  const std::string library = GetParam();
  if (library.empty())
    return;

  gzdbg << "Testing library " << library << std::endl;
  auto worlds = LoadWorlds(library, TEST_WORLD_DIR "/shapes.world");

  for (const auto &world : worlds)
  {
    auto checkedOutput = StepWorld(world, true, 1000);
    EXPECT_TRUE(checkedOutput);

    auto model = world->GetModel(0);
    ASSERT_NE(nullptr, model);
    auto link = model->GetLink(0);
    ASSERT_NE(nullptr, link);
    auto frameData = link->FrameDataRelativeToWorld();
<<<<<<< HEAD
    EXPECT_EQ(gz::math::Pose3d(0, 1.5, 0.5, 0, 0, 0),
              gz::math::eigen3::convert(frameData.pose));
=======
    EXPECT_EQ(math::Pose3d(0, 1.5, 0.5, 0, 0, 0),
              math::eigen3::convert(frameData.pose));
>>>>>>> 1cf7a88d
  }
}

TEST_P(SimulationFeatures_TEST, ShapeFeatures)
{
  const std::string library = GetParam();
  if (library.empty())
    return;

  auto worlds = LoadWorlds(library, TEST_WORLD_DIR "/shapes.world");

  for (const auto &world : worlds)
  {
    // test ShapeFeatures
    auto sphere = world->GetModel("sphere");
    auto sphereLink = sphere->GetLink(0);
    auto sphereCollision = sphereLink->GetShape(0);
    auto sphereShape = sphereCollision->CastToSphereShape();
    EXPECT_NEAR(1.0, sphereShape->GetRadius(), 1e-6);

    EXPECT_EQ(1u, sphereLink->GetShapeCount());
    auto sphere2 = sphereLink->AttachSphereShape(
      "sphere2", 1.0, Eigen::Isometry3d::Identity());
    EXPECT_EQ(2u, sphereLink->GetShapeCount());
    EXPECT_EQ(sphere2, sphereLink->GetShape(1));

    auto box = world->GetModel("box");
    auto boxLink = box->GetLink(0);
    auto boxCollision = boxLink->GetShape(0);
    auto boxShape = boxCollision->CastToBoxShape();
<<<<<<< HEAD
    EXPECT_EQ(gz::math::Vector3d(100, 100, 1),
              gz::math::eigen3::convert(boxShape->GetSize()));

    auto box2 = boxLink->AttachBoxShape(
      "box2",
      gz::math::eigen3::convert(
        gz::math::Vector3d(1.2, 1.2, 1.2)),
=======
    EXPECT_EQ(math::Vector3d(100, 100, 1),
              math::eigen3::convert(boxShape->GetSize()));

    auto box2 = boxLink->AttachBoxShape(
      "box2",
      math::eigen3::convert(
        math::Vector3d(1.2, 1.2, 1.2)),
>>>>>>> 1cf7a88d
      Eigen::Isometry3d::Identity());
    EXPECT_EQ(2u, boxLink->GetShapeCount());
    EXPECT_EQ(box2, boxLink->GetShape(1));

    auto cylinder = world->GetModel("cylinder");
    auto cylinderLink = cylinder->GetLink(0);
    auto cylinderCollision = cylinderLink->GetShape(0);
    auto cylinderShape = cylinderCollision->CastToCylinderShape();
    EXPECT_NEAR(0.5, cylinderShape->GetRadius(), 1e-6);
    EXPECT_NEAR(1.1, cylinderShape->GetHeight(), 1e-6);

    auto cylinder2 = cylinderLink->AttachCylinderShape(
      "cylinder2", 3.0, 4.0, Eigen::Isometry3d::Identity());
    EXPECT_EQ(2u, cylinderLink->GetShapeCount());
    EXPECT_EQ(cylinder2, cylinderLink->GetShape(1));

    auto ellipsoid = world->GetModel("ellipsoid");
    auto ellipsoidLink = ellipsoid->GetLink(0);
    auto ellipsoidCollision = ellipsoidLink->GetShape(0);
    auto ellipsoidShape = ellipsoidCollision->CastToEllipsoidShape();
    EXPECT_EQ(
      gz::math::Vector3d(0.2, 0.3, 0.5),
      gz::math::eigen3::convert(ellipsoidShape->GetRadii()));

    auto ellipsoid2 = ellipsoidLink->AttachEllipsoidShape(
      "ellipsoid2",
      gz::math::eigen3::convert(gz::math::Vector3d(0.2, 0.3, 0.5)),
      Eigen::Isometry3d::Identity());
    EXPECT_EQ(2u, ellipsoidLink->GetShapeCount());
    EXPECT_EQ(ellipsoid2, ellipsoidLink->GetShape(1));

    auto capsule = world->GetModel("capsule");
    auto capsuleLink = capsule->GetLink(0);
    auto capsuleCollision = capsuleLink->GetShape(0);
    auto capsuleShape = capsuleCollision->CastToCapsuleShape();
    EXPECT_NEAR(0.2, capsuleShape->GetRadius(), 1e-6);
    EXPECT_NEAR(0.6, capsuleShape->GetLength(), 1e-6);

    auto capsule2 = capsuleLink->AttachCapsuleShape(
      "capsule2", 0.2, 0.6, Eigen::Isometry3d::Identity());
    EXPECT_EQ(2u, capsuleLink->GetShapeCount());
    EXPECT_EQ(capsule2, capsuleLink->GetShape(1));

    // Test the bounding boxes in the local frames
    auto sphereAABB =
      sphereCollision->GetAxisAlignedBoundingBox(*sphereCollision);
    auto boxAABB =
      boxCollision->GetAxisAlignedBoundingBox(*boxCollision);
    auto cylinderAABB =
      cylinderCollision->GetAxisAlignedBoundingBox(*cylinderCollision);
    auto ellipsoidAABB =
      ellipsoidCollision->GetAxisAlignedBoundingBox(*ellipsoidCollision);
    auto capsuleAABB =
      capsuleCollision->GetAxisAlignedBoundingBox(*capsuleCollision);

<<<<<<< HEAD
    EXPECT_EQ(gz::math::Vector3d(-1, -1, -1),
              gz::math::eigen3::convert(sphereAABB).Min());
    EXPECT_EQ(gz::math::Vector3d(1, 1, 1),
              gz::math::eigen3::convert(sphereAABB).Max());
    EXPECT_EQ(gz::math::Vector3d(-50, -50, -0.5),
              gz::math::eigen3::convert(boxAABB).Min());
    EXPECT_EQ(gz::math::Vector3d(50, 50, 0.5),
              gz::math::eigen3::convert(boxAABB).Max());
    EXPECT_EQ(gz::math::Vector3d(-0.5, -0.5, -0.55),
              gz::math::eigen3::convert(cylinderAABB).Min());
    EXPECT_EQ(gz::math::Vector3d(0.5, 0.5, 0.55),
              gz::math::eigen3::convert(cylinderAABB).Max());
    EXPECT_EQ(gz::math::Vector3d(-0.2, -0.3, -0.5),
              gz::math::eigen3::convert(ellipsoidAABB).Min());
    EXPECT_EQ(gz::math::Vector3d(0.2, 0.3, 0.5),
              gz::math::eigen3::convert(ellipsoidAABB).Max());
    EXPECT_EQ(gz::math::Vector3d(-0.2, -0.2, -0.5),
              gz::math::eigen3::convert(capsuleAABB).Min());
    EXPECT_EQ(gz::math::Vector3d(0.2, 0.2, 0.5),
              gz::math::eigen3::convert(capsuleAABB).Max());
=======
    EXPECT_EQ(math::Vector3d(-1, -1, -1),
              math::eigen3::convert(sphereAABB).Min());
    EXPECT_EQ(math::Vector3d(1, 1, 1),
              math::eigen3::convert(sphereAABB).Max());
    EXPECT_EQ(math::Vector3d(-50, -50, -0.5),
              math::eigen3::convert(boxAABB).Min());
    EXPECT_EQ(math::Vector3d(50, 50, 0.5),
              math::eigen3::convert(boxAABB).Max());
    EXPECT_EQ(math::Vector3d(-0.5, -0.5, -0.55),
              math::eigen3::convert(cylinderAABB).Min());
    EXPECT_EQ(math::Vector3d(0.5, 0.5, 0.55),
              math::eigen3::convert(cylinderAABB).Max());
    EXPECT_EQ(ignition::math::Vector3d(-0.2, -0.3, -0.5),
              ignition::math::eigen3::convert(ellipsoidAABB).Min());
    EXPECT_EQ(ignition::math::Vector3d(0.2, 0.3, 0.5),
              ignition::math::eigen3::convert(ellipsoidAABB).Max());
    EXPECT_EQ(ignition::math::Vector3d(-0.2, -0.2, -0.5),
              ignition::math::eigen3::convert(capsuleAABB).Min());
    EXPECT_EQ(ignition::math::Vector3d(0.2, 0.2, 0.5),
              ignition::math::eigen3::convert(capsuleAABB).Max());
>>>>>>> 1cf7a88d

    // check model AABB. By default, the AABBs are in world frame
    auto sphereModelAABB = sphere->GetAxisAlignedBoundingBox();
    auto boxModelAABB = box->GetAxisAlignedBoundingBox();
    auto cylinderModelAABB = cylinder->GetAxisAlignedBoundingBox();
    auto ellipsoidModelAABB = ellipsoid->GetAxisAlignedBoundingBox();
    auto capsuleModelAABB = capsule->GetAxisAlignedBoundingBox();
<<<<<<< HEAD
    EXPECT_EQ(gz::math::Vector3d(-1, 0.5, -0.5),
              gz::math::eigen3::convert(sphereModelAABB).Min());
    EXPECT_EQ(gz::math::Vector3d(1, 2.5, 1.5),
              gz::math::eigen3::convert(sphereModelAABB).Max());
    EXPECT_EQ(gz::math::Vector3d(-50, -50, -0.1),
              gz::math::eigen3::convert(boxModelAABB).Min());
    EXPECT_EQ(gz::math::Vector3d(50, 50, 1.1),
              gz::math::eigen3::convert(boxModelAABB).Max());
    EXPECT_EQ(gz::math::Vector3d(-3, -4.5, -1.5),
              gz::math::eigen3::convert(cylinderModelAABB).Min());
    EXPECT_EQ(gz::math::Vector3d(3, 1.5, 2.5),
              gz::math::eigen3::convert(cylinderModelAABB).Max());
    EXPECT_EQ(gz::math::Vector3d(-0.2, -5.3, 0.2),
              gz::math::eigen3::convert(ellipsoidModelAABB).Min());
    EXPECT_EQ(gz::math::Vector3d(0.2, -4.7, 1.2),
              gz::math::eigen3::convert(ellipsoidModelAABB).Max());
    EXPECT_EQ(gz::math::Vector3d(-0.2, -3.2, 0),
              gz::math::eigen3::convert(capsuleModelAABB).Min());
    EXPECT_EQ(gz::math::Vector3d(0.2, -2.8, 1),
              gz::math::eigen3::convert(capsuleModelAABB).Max());
=======
    EXPECT_EQ(math::Vector3d(-1, 0.5, -0.5),
              math::eigen3::convert(sphereModelAABB).Min());
    EXPECT_EQ(math::Vector3d(1, 2.5, 1.5),
              math::eigen3::convert(sphereModelAABB).Max());
    EXPECT_EQ(math::Vector3d(-50, -50, -0.1),
              math::eigen3::convert(boxModelAABB).Min());
    EXPECT_EQ(math::Vector3d(50, 50, 1.1),
              math::eigen3::convert(boxModelAABB).Max());
    EXPECT_EQ(math::Vector3d(-3, -4.5, -1.5),
              math::eigen3::convert(cylinderModelAABB).Min());
    EXPECT_EQ(math::Vector3d(3, 1.5, 2.5),
              math::eigen3::convert(cylinderModelAABB).Max());
    EXPECT_EQ(ignition::math::Vector3d(-0.2, -5.3, 0.2),
              ignition::math::eigen3::convert(ellipsoidModelAABB).Min());
    EXPECT_EQ(ignition::math::Vector3d(0.2, -4.7, 1.2),
              ignition::math::eigen3::convert(ellipsoidModelAABB).Max());
    EXPECT_EQ(ignition::math::Vector3d(-0.2, -3.2, 0),
              ignition::math::eigen3::convert(capsuleModelAABB).Min());
    EXPECT_EQ(ignition::math::Vector3d(0.2, -2.8, 1),
              ignition::math::eigen3::convert(capsuleModelAABB).Max());
>>>>>>> 1cf7a88d
  }
}

TEST_P(SimulationFeatures_TEST, FreeGroup)
{
  const std::string library = GetParam();
  if (library.empty())
    return;

  auto worlds = LoadWorlds(library, TEST_WORLD_DIR "/shapes.world");

  for (const auto &world : worlds)
  {
    // model free group test
    auto model = world->GetModel("sphere");
    auto freeGroup = model->FindFreeGroup();
    ASSERT_NE(nullptr, freeGroup);
    GZ_UTILS_WARN_IGNORE__DEPRECATED_DECLARATION
    ASSERT_NE(nullptr, freeGroup->CanonicalLink());
    GZ_UTILS_WARN_RESUME__DEPRECATED_DECLARATION
    ASSERT_NE(nullptr, freeGroup->RootLink());

    auto link = model->GetLink("sphere_link");
    auto freeGroupLink = link->FindFreeGroup();
    ASSERT_NE(nullptr, freeGroupLink);

    StepWorld(world, true);

    freeGroup->SetWorldPose(
<<<<<<< HEAD
      gz::math::eigen3::convert(
        gz::math::Pose3d(0, 0, 2, 0, 0, 0)));
    freeGroup->SetWorldLinearVelocity(
      gz::math::eigen3::convert(gz::math::Vector3d(0.1, 0.2, 0.3)));
=======
      math::eigen3::convert(
        math::Pose3d(0, 0, 2, 0, 0, 0)));
    freeGroup->SetWorldLinearVelocity(
      math::eigen3::convert(math::Vector3d(0.1, 0.2, 0.3)));
>>>>>>> 1cf7a88d
    freeGroup->SetWorldAngularVelocity(
      gz::math::eigen3::convert(gz::math::Vector3d(0.4, 0.5, 0.6)));

    auto frameData = model->GetLink(0)->FrameDataRelativeToWorld();
    EXPECT_EQ(gz::math::Pose3d(0, 0, 2, 0, 0, 0),
              gz::math::eigen3::convert(frameData.pose));

    // Step the world
    StepWorld(world, false);
    // Check that the first link's velocities are updated
    frameData = model->GetLink(0)->FrameDataRelativeToWorld();
    EXPECT_EQ(gz::math::Vector3d(0.1, 0.2, 0.3),
              gz::math::eigen3::convert(frameData.linearVelocity));
    EXPECT_EQ(gz::math::Vector3d(0.4, 0.5, 0.6),
              gz::math::eigen3::convert(frameData.angularVelocity));
  }
}

TEST_P(SimulationFeatures_TEST, NestedFreeGroup)
{
  const std::string library = GetParam();
  if (library.empty())
    return;

  auto worlds =
      LoadWorldsPiecemeal(library, TEST_WORLD_DIR "/nested_model.world");

  for (const auto &world : worlds)
  {
    auto tpeWorld = world->GetTpeLibWorld();
    ASSERT_NE(nullptr, tpeWorld);

    // model free group test
    auto model = world->GetModel("model");
    ASSERT_NE(nullptr, model);
    auto freeGroup = model->FindFreeGroup();
    ASSERT_NE(nullptr, freeGroup);
    ASSERT_NE(nullptr, freeGroup->RootLink());

    gz::math::Pose3d newPose(1, 1, 0, 0, 0, 0);
    freeGroup->SetWorldPose(gz::math::eigen3::convert(newPose));

    {
      auto link = model->GetLink("link");
      ASSERT_NE(nullptr, link);
      auto frameData = link->FrameDataRelativeToWorld();
      EXPECT_EQ(newPose,
          gz::math::eigen3::convert(frameData.pose));
    }
    {
      auto nestedModel = model->GetNestedModel("nested_model");
      ASSERT_NE(nullptr, nestedModel);
      auto nestedLink = nestedModel->GetLink("nested_link");
      ASSERT_NE(nullptr, nestedLink);

      // Poses from SDF
      gz::math::Pose3d nestedModelPose(1, 2, 2, 0, 0, 0);
      gz::math::Pose3d nestedLinkPose(3, 1, 1, 0, 0, GZ_PI_2);

      gz::math::Pose3d nestedLinkExpectedPose =
        newPose * nestedModelPose * nestedLinkPose;

      EXPECT_EQ(nestedLinkExpectedPose,
                gz::math::eigen3::convert(
                    nestedLink->FrameDataRelativeToWorld().pose));
    }
  }
}

TEST_P(SimulationFeatures_TEST, CollideBitmasks)
{
  const std::string library = GetParam();
  if (library.empty())
    return;

  auto worlds = LoadWorlds(library, TEST_WORLD_DIR "/shapes_bitmask.sdf");

  for (const auto &world : worlds)
  {
    auto baseBox = world->GetModel("box_base");
    auto filteredBox = world->GetModel("box_filtered");
    auto collidingBox = world->GetModel("box_colliding");

    auto checkedOutput = StepWorld(world, true);
    EXPECT_TRUE(checkedOutput);
    auto contacts = world->GetContactsFromLastStep();
    // Only box_colliding should collide with box_base
    EXPECT_EQ(1u, contacts.size());

    // Now disable collisions for the colliding box as well
    auto collidingShape = collidingBox->GetLink(0)->GetShape(0);
    auto filteredShape = filteredBox->GetLink(0)->GetShape(0);
    collidingShape->SetCollisionFilterMask(0xF0);
    // Also test the getter
    EXPECT_EQ(0xF0, collidingShape->GetCollisionFilterMask());
    // Step and make sure there are no collisions
    checkedOutput = StepWorld(world, false);
    EXPECT_FALSE(checkedOutput);
    contacts = world->GetContactsFromLastStep();
    EXPECT_EQ(0u, contacts.size());

    // Now remove both filter masks (no collisions will be filtered)
    // Equivalent to 0xFF
    collidingShape->RemoveCollisionFilterMask();
    filteredShape->RemoveCollisionFilterMask();
    checkedOutput = StepWorld(world, false);
    EXPECT_FALSE(checkedOutput);
    // Expect box_filtered and box_colliding to collide with box_base
    contacts = world->GetContactsFromLastStep();
    EXPECT_EQ(2u, contacts.size());
  }
}

TEST_P(SimulationFeatures_TEST, RetrieveContacts)
{
  const std::string library = GetParam();
  if (library.empty())
    return;

  auto worlds = LoadWorlds(library, TEST_WORLD_DIR "/shapes.world");

  for (const auto &world : worlds)
  {
    auto sphere = world->GetModel("sphere");
    auto sphereFreeGroup = sphere->FindFreeGroup();
    EXPECT_NE(nullptr, sphereFreeGroup);

    auto cylinder = world->GetModel("cylinder");
    auto cylinderFreeGroup = cylinder->FindFreeGroup();
    EXPECT_NE(nullptr, cylinderFreeGroup);

    auto capsule = world->GetModel("capsule");
    auto capsuleFreeGroup = capsule->FindFreeGroup();
    EXPECT_NE(nullptr, capsuleFreeGroup);

    auto ellipsoid = world->GetModel("ellipsoid");
    auto ellipsoidFreeGroup = ellipsoid->FindFreeGroup();
    EXPECT_NE(nullptr, ellipsoidFreeGroup);

    auto box = world->GetModel("box");

    // step and get contacts
    auto checkedOutput = StepWorld(world, true);
    EXPECT_TRUE(checkedOutput);
    auto contacts = world->GetContactsFromLastStep();

    // large box in the middle should be intersecting with sphere, cylinder,
    // capsule and ellipsoid
    EXPECT_EQ(4u, contacts.size());
    unsigned int contactBoxSphere = 0u;
    unsigned int contactBoxCylinder = 0u;
    unsigned int contactBoxCapsule = 0u;
    unsigned int contactBoxEllipsoid = 0u;

    for (auto &contact : contacts)
    {
      const auto &contactPoint = contact.Get<TestContactPoint>();
      ASSERT_TRUE(contactPoint.collision1);
      ASSERT_TRUE(contactPoint.collision2);
      EXPECT_NE(contactPoint.collision1, contactPoint.collision2);

      auto c1 = contactPoint.collision1;
      auto c2 = contactPoint.collision2;
      auto m1 = c1->GetLink()->GetModel();
      auto m2 = c2->GetLink()->GetModel();
      if ((m1->GetName() == "sphere" && m2->GetName() == "box") ||
          (m1->GetName() == "box" && m2->GetName() == "sphere"))
      {
        contactBoxSphere++;
        Eigen::Vector3d expectedContactPos = Eigen::Vector3d(0, 1.5, 0.5);
<<<<<<< HEAD
        EXPECT_TRUE(gz::physics::test::Equal(expectedContactPos,
=======
        EXPECT_TRUE(physics::test::Equal(expectedContactPos,
>>>>>>> 1cf7a88d
            contactPoint.point, 1e-6));
      }
      else if ((m1->GetName() == "box" && m2->GetName() == "cylinder") ||
          (m1->GetName() == "cylinder" && m2->GetName() == "box"))
      {
        contactBoxCylinder++;
        Eigen::Vector3d expectedContactPos = Eigen::Vector3d(0, -1.5, 0.5);
<<<<<<< HEAD
        EXPECT_TRUE(gz::physics::test::Equal(expectedContactPos,
=======
        EXPECT_TRUE(physics::test::Equal(expectedContactPos,
>>>>>>> 1cf7a88d
            contactPoint.point, 1e-6));
      }
      else if ((m1->GetName() == "box" && m2->GetName() == "capsule") ||
          (m1->GetName() == "capsule" && m2->GetName() == "box"))
      {
        contactBoxCapsule++;
        Eigen::Vector3d expectedContactPos = Eigen::Vector3d(0.0, -3, 0.5);
        EXPECT_TRUE(gz::physics::test::Equal(expectedContactPos,
            contactPoint.point, 1e-6));
      }
      else if ((m1->GetName() == "box" && m2->GetName() == "ellipsoid") ||
          (m1->GetName() == "ellipsoid" && m2->GetName() == "box"))
      {
        contactBoxEllipsoid++;
        Eigen::Vector3d expectedContactPos = Eigen::Vector3d(0.0, -5, 0.6);
        EXPECT_TRUE(gz::physics::test::Equal(expectedContactPos,
            contactPoint.point, 1e-6));
      }
      else
      {
        FAIL() << "There should not be contacts between: "
               << m1->GetName() << " " << m2->GetName();
      }
    }
    EXPECT_EQ(1u, contactBoxSphere);
    EXPECT_EQ(1u, contactBoxCylinder);
    EXPECT_EQ(1u, contactBoxCapsule);
    EXPECT_EQ(1u, contactBoxEllipsoid);

    // move sphere away
<<<<<<< HEAD
    sphereFreeGroup->SetWorldPose(gz::math::eigen3::convert(
        gz::math::Pose3d(0, 100, 0.5, 0, 0, 0)));
=======
    sphereFreeGroup->SetWorldPose(math::eigen3::convert(
        math::Pose3d(0, 100, 0.5, 0, 0, 0)));
>>>>>>> 1cf7a88d

    // step and get contacts
    checkedOutput = StepWorld(world, false);
    EXPECT_FALSE(checkedOutput);
    contacts = world->GetContactsFromLastStep();

    // large box in the middle should be intersecting with cylinder, capsule,
    // ellipsoid
    EXPECT_EQ(3u, contacts.size());

    contactBoxCylinder = 0u;
    contactBoxCapsule = 0u;
    contactBoxEllipsoid = 0u;
    for (auto contact : contacts)
    {
      const auto &contactPoint = contact.Get<::TestContactPoint>();
      ASSERT_TRUE(contactPoint.collision1);
      ASSERT_TRUE(contactPoint.collision2);
      EXPECT_NE(contactPoint.collision1, contactPoint.collision2);

      auto c1 = contactPoint.collision1;
      auto c2 = contactPoint.collision2;
      auto m1 = c1->GetLink()->GetModel();
      auto m2 = c2->GetLink()->GetModel();
      if ((m1->GetName() == "box" && m2->GetName() == "cylinder") ||
          (m1->GetName() == "cylinder" && m2->GetName() == "box"))
      {
        contactBoxCylinder++;
        Eigen::Vector3d expectedContactPos = Eigen::Vector3d(0, -1.5, 0.5);
        EXPECT_TRUE(gz::physics::test::Equal(expectedContactPos,
            contactPoint.point, 1e-6));
      }
      else if ((m1->GetName() == "box" && m2->GetName() == "capsule") ||
          (m1->GetName() == "capsule" && m2->GetName() == "box"))
      {
        contactBoxCapsule++;
        Eigen::Vector3d expectedContactPos = Eigen::Vector3d(0.0, -3, 0.5);
        EXPECT_TRUE(gz::physics::test::Equal(expectedContactPos,
            contactPoint.point, 1e-6));
      }
      else if ((m1->GetName() == "box" && m2->GetName() == "ellipsoid") ||
          (m1->GetName() == "ellipsoid" && m2->GetName() == "box"))
      {
        contactBoxEllipsoid++;
        Eigen::Vector3d expectedContactPos = Eigen::Vector3d(0.0, -5, 0.6);
        EXPECT_TRUE(gz::physics::test::Equal(expectedContactPos,
            contactPoint.point, 1e-6));
      }
      else
      {
        FAIL() << "There should only be contacts between box and cylinder";
      }
    }
    EXPECT_EQ(1u, contactBoxCylinder);
    EXPECT_EQ(1u, contactBoxCapsule);
    EXPECT_EQ(1u, contactBoxEllipsoid);

    // move cylinder away
<<<<<<< HEAD
    cylinderFreeGroup->SetWorldPose(gz::math::eigen3::convert(
        gz::math::Pose3d(0, -100, 0.5, 0, 0, 0)));
=======
    cylinderFreeGroup->SetWorldPose(math::eigen3::convert(
        math::Pose3d(0, -100, 0.5, 0, 0, 0)));
>>>>>>> 1cf7a88d

    // move capsule away
    capsuleFreeGroup->SetWorldPose(gz::math::eigen3::convert(
        gz::math::Pose3d(0, -100, 100, 0, 0, 0)));

    // move ellipsoid away
    ellipsoidFreeGroup->SetWorldPose(gz::math::eigen3::convert(
        gz::math::Pose3d(0, -100, -100, 0, 0, 0)));

    // step and get contacts
    checkedOutput = StepWorld(world, false);
    EXPECT_FALSE(checkedOutput);
    contacts = world->GetContactsFromLastStep();

    // no entities should be colliding
    EXPECT_TRUE(contacts.empty());
  }
}

<<<<<<< HEAD
INSTANTIATE_TEST_SUITE_P(PhysicsPlugins, SimulationFeatures_TEST,
  ::testing::ValuesIn(gz::physics::test::g_PhysicsPluginLibraries));
=======
INSTANTIATE_TEST_CASE_P(PhysicsPlugins, SimulationFeatures_TEST,
  ::testing::ValuesIn(physics::test::g_PhysicsPluginLibraries),); // NOLINT

int main(int argc, char *argv[])
{
  ::testing::InitGoogleTest(&argc, argv);
  return RUN_ALL_TESTS();
}
>>>>>>> 1cf7a88d
<|MERGE_RESOLUTION|>--- conflicted
+++ resolved
@@ -20,14 +20,8 @@
 #include <gz/common/Console.hh>
 #include <gz/math/Vector3.hh>
 #include <gz/math/eigen3/Conversions.hh>
-<<<<<<< HEAD
 
 #include <gz/utils/SuppressWarning.hh>
-=======
-
-
-#include <ignition/utils/SuppressWarning.hh>
->>>>>>> 1cf7a88d
 #include <gz/plugin/Loader.hh>
 
 // Features
@@ -36,17 +30,10 @@
 #include <gz/physics/FrameSemantics.hh>
 #include <gz/physics/RequestEngine.hh>
 #include <gz/physics/sdf/ConstructWorld.hh>
-<<<<<<< HEAD
 #include <gz/physics/sdf/ConstructModel.hh>
 #include <gz/physics/sdf/ConstructNestedModel.hh>
 #include <gz/physics/sdf/ConstructLink.hh>
 #include <gz/physics/sdf/ConstructCollision.hh>
-=======
-#include <ignition/physics/sdf/ConstructModel.hh>
-#include <ignition/physics/sdf/ConstructNestedModel.hh>
-#include <ignition/physics/sdf/ConstructLink.hh>
-#include <ignition/physics/sdf/ConstructCollision.hh>
->>>>>>> 1cf7a88d
 
 #include <sdf/Root.hh>
 #include <sdf/World.hh>
@@ -62,93 +49,52 @@
 #include "SimulationFeatures.hh"
 #include "World.hh"
 
-<<<<<<< HEAD
-struct TestFeatureList : gz::physics::FeatureList<
-  gz::physics::tpeplugin::SimulationFeatureList,
-  gz::physics::tpeplugin::ShapeFeatureList,
-  gz::physics::tpeplugin::EntityManagementFeatureList,
-  gz::physics::tpeplugin::FreeGroupFeatureList,
-  gz::physics::tpeplugin::RetrieveWorld,
-  gz::physics::GetContactsFromLastStepFeature,
-  gz::physics::LinkFrameSemantics,
-  gz::physics::GetModelBoundingBox,
-  gz::physics::sdf::ConstructSdfWorld,
-  gz::physics::sdf::ConstructSdfModel,
-  gz::physics::sdf::ConstructSdfNestedModel,
-  gz::physics::sdf::ConstructSdfLink,
-  gz::physics::sdf::ConstructSdfCollision
-> { };
-
-using TestEnginePtr = gz::physics::Engine3dPtr<TestFeatureList>;
-using TestWorldPtr = gz::physics::World3dPtr<TestFeatureList>;
-using TestModelPtr = gz::physics::Model3dPtr<TestFeatureList>;
-using TestLinkPtr = gz::physics::Link3dPtr<TestFeatureList>;
-using TestShapePtr = gz::physics::Shape3dPtr<TestFeatureList>;
-using TestContactPoint = gz::physics::World3d<TestFeatureList>::ContactPoint;
-=======
-using namespace ignition;
+using namespace gz;
 
 struct TestFeatureList : physics::FeatureList<
   physics::tpeplugin::SimulationFeatureList,
   physics::tpeplugin::ShapeFeatureList,
   physics::tpeplugin::EntityManagementFeatureList,
   physics::tpeplugin::FreeGroupFeatureList,
-  ignition::physics::tpeplugin::RetrieveWorld,
+  physics::tpeplugin::RetrieveWorld,
   physics::GetContactsFromLastStepFeature,
   physics::LinkFrameSemantics,
   physics::GetModelBoundingBox,
   physics::sdf::ConstructSdfWorld,
-  ignition::physics::sdf::ConstructSdfModel,
-  ignition::physics::sdf::ConstructSdfNestedModel,
-  ignition::physics::sdf::ConstructSdfLink,
-  ignition::physics::sdf::ConstructSdfCollision
+  physics::sdf::ConstructSdfModel,
+  physics::sdf::ConstructSdfNestedModel,
+  physics::sdf::ConstructSdfLink,
+  physics::sdf::ConstructSdfCollision
 > { };
 
-using TestEnginePtr = ignition::physics::Engine3dPtr<TestFeatureList>;
+using TestEnginePtr = physics::Engine3dPtr<TestFeatureList>;
 using TestWorldPtr = physics::World3dPtr<TestFeatureList>;
-using TestModelPtr = ignition::physics::Model3dPtr<TestFeatureList>;
-using TestLinkPtr = ignition::physics::Link3dPtr<TestFeatureList>;
+using TestModelPtr = physics::Model3dPtr<TestFeatureList>;
+using TestLinkPtr = physics::Link3dPtr<TestFeatureList>;
 using TestShapePtr = physics::Shape3dPtr<TestFeatureList>;
 using TestContactPoint = physics::World3d<TestFeatureList>::ContactPoint;
->>>>>>> 1cf7a88d
 
 std::unordered_set<TestWorldPtr> LoadWorlds(
     const std::string &_library,
     const std::string &_world)
 {
-<<<<<<< HEAD
-  gz::plugin::Loader loader;
-  loader.LoadLib(_library);
-
-  const std::set<std::string> pluginNames =
-    gz::physics::FindFeatures3d<TestFeatureList>::From(loader);
-=======
   plugin::Loader loader;
   loader.LoadLib(_library);
 
   const std::set<std::string> pluginNames =
     physics::FindFeatures3d<TestFeatureList>::From(loader);
->>>>>>> 1cf7a88d
 
   EXPECT_EQ(1u, pluginNames.size());
 
   std::unordered_set<TestWorldPtr> worlds;
   for (const std::string &name : pluginNames)
   {
-<<<<<<< HEAD
-    gz::plugin::PluginPtr plugin = loader.Instantiate(name);
-=======
     plugin::PluginPtr plugin = loader.Instantiate(name);
->>>>>>> 1cf7a88d
 
     gzdbg << " -- Plugin name: " << name << std::endl;
 
     auto engine =
-<<<<<<< HEAD
-      gz::physics::RequestEngine3d<TestFeatureList>::From(plugin);
-=======
       physics::RequestEngine3d<TestFeatureList>::From(plugin);
->>>>>>> 1cf7a88d
     EXPECT_NE(nullptr, engine);
 
     sdf::Root root;
@@ -163,10 +109,10 @@
 }
 
 /////////////////////////////////////////////////
-static gz::math::Pose3d ResolveSdfPose(
+static math::Pose3d ResolveSdfPose(
     const ::sdf::SemanticPose &_semPose)
 {
-  gz::math::Pose3d pose;
+  math::Pose3d pose;
   ::sdf::Errors errors = _semPose.Resolve(pose);
   EXPECT_TRUE(errors.empty()) << errors;
   return pose;
@@ -175,23 +121,23 @@
 std::unordered_set<TestWorldPtr> LoadWorldsPiecemeal(
     const std::string &_library, const std::string &_world)
 {
-  gz::plugin::Loader loader;
+  plugin::Loader loader;
   loader.LoadLib(_library);
 
   const std::set<std::string> pluginNames =
-    gz::physics::FindFeatures3d<TestFeatureList>::From(loader);
+    physics::FindFeatures3d<TestFeatureList>::From(loader);
 
   EXPECT_EQ(1u, pluginNames.size());
 
   std::unordered_set<TestWorldPtr> worlds;
   for (const std::string &name : pluginNames)
   {
-    gz::plugin::PluginPtr plugin = loader.Instantiate(name);
+    plugin::PluginPtr plugin = loader.Instantiate(name);
 
     gzdbg << " -- Plugin name: " << name << std::endl;
 
     auto engine =
-      gz::physics::RequestEngine3d<TestFeatureList>::From(plugin);
+      physics::RequestEngine3d<TestFeatureList>::From(plugin);
     EXPECT_NE(nullptr, engine);
 
     sdf::Root root;
@@ -290,15 +236,9 @@
 bool StepWorld(const TestWorldPtr &_world, bool _firstTime,
     const std::size_t _numSteps = 1)
 {
-<<<<<<< HEAD
-  gz::physics::ForwardStep::Input input;
-  gz::physics::ForwardStep::State state;
-  gz::physics::ForwardStep::Output output;
-=======
   physics::ForwardStep::Input input;
   physics::ForwardStep::State state;
   physics::ForwardStep::Output output;
->>>>>>> 1cf7a88d
 
   bool checkedOutput = false;
   for (size_t i = 0; i < _numSteps; ++i)
@@ -312,7 +252,7 @@
     if (_firstTime && (i == 0))
     {
       EXPECT_FALSE(
-          output.Get<gz::physics::ChangedWorldPoses>().entries.empty());
+          output.Get<physics::ChangedWorldPoses>().entries.empty());
       checkedOutput = true;
     }
   }
@@ -345,13 +285,8 @@
     auto link = model->GetLink(0);
     ASSERT_NE(nullptr, link);
     auto frameData = link->FrameDataRelativeToWorld();
-<<<<<<< HEAD
-    EXPECT_EQ(gz::math::Pose3d(0, 1.5, 0.5, 0, 0, 0),
-              gz::math::eigen3::convert(frameData.pose));
-=======
     EXPECT_EQ(math::Pose3d(0, 1.5, 0.5, 0, 0, 0),
               math::eigen3::convert(frameData.pose));
->>>>>>> 1cf7a88d
   }
 }
 
@@ -382,15 +317,6 @@
     auto boxLink = box->GetLink(0);
     auto boxCollision = boxLink->GetShape(0);
     auto boxShape = boxCollision->CastToBoxShape();
-<<<<<<< HEAD
-    EXPECT_EQ(gz::math::Vector3d(100, 100, 1),
-              gz::math::eigen3::convert(boxShape->GetSize()));
-
-    auto box2 = boxLink->AttachBoxShape(
-      "box2",
-      gz::math::eigen3::convert(
-        gz::math::Vector3d(1.2, 1.2, 1.2)),
-=======
     EXPECT_EQ(math::Vector3d(100, 100, 1),
               math::eigen3::convert(boxShape->GetSize()));
 
@@ -398,7 +324,6 @@
       "box2",
       math::eigen3::convert(
         math::Vector3d(1.2, 1.2, 1.2)),
->>>>>>> 1cf7a88d
       Eigen::Isometry3d::Identity());
     EXPECT_EQ(2u, boxLink->GetShapeCount());
     EXPECT_EQ(box2, boxLink->GetShape(1));
@@ -420,12 +345,12 @@
     auto ellipsoidCollision = ellipsoidLink->GetShape(0);
     auto ellipsoidShape = ellipsoidCollision->CastToEllipsoidShape();
     EXPECT_EQ(
-      gz::math::Vector3d(0.2, 0.3, 0.5),
-      gz::math::eigen3::convert(ellipsoidShape->GetRadii()));
+      math::Vector3d(0.2, 0.3, 0.5),
+      math::eigen3::convert(ellipsoidShape->GetRadii()));
 
     auto ellipsoid2 = ellipsoidLink->AttachEllipsoidShape(
       "ellipsoid2",
-      gz::math::eigen3::convert(gz::math::Vector3d(0.2, 0.3, 0.5)),
+      math::eigen3::convert(math::Vector3d(0.2, 0.3, 0.5)),
       Eigen::Isometry3d::Identity());
     EXPECT_EQ(2u, ellipsoidLink->GetShapeCount());
     EXPECT_EQ(ellipsoid2, ellipsoidLink->GetShape(1));
@@ -454,28 +379,6 @@
     auto capsuleAABB =
       capsuleCollision->GetAxisAlignedBoundingBox(*capsuleCollision);
 
-<<<<<<< HEAD
-    EXPECT_EQ(gz::math::Vector3d(-1, -1, -1),
-              gz::math::eigen3::convert(sphereAABB).Min());
-    EXPECT_EQ(gz::math::Vector3d(1, 1, 1),
-              gz::math::eigen3::convert(sphereAABB).Max());
-    EXPECT_EQ(gz::math::Vector3d(-50, -50, -0.5),
-              gz::math::eigen3::convert(boxAABB).Min());
-    EXPECT_EQ(gz::math::Vector3d(50, 50, 0.5),
-              gz::math::eigen3::convert(boxAABB).Max());
-    EXPECT_EQ(gz::math::Vector3d(-0.5, -0.5, -0.55),
-              gz::math::eigen3::convert(cylinderAABB).Min());
-    EXPECT_EQ(gz::math::Vector3d(0.5, 0.5, 0.55),
-              gz::math::eigen3::convert(cylinderAABB).Max());
-    EXPECT_EQ(gz::math::Vector3d(-0.2, -0.3, -0.5),
-              gz::math::eigen3::convert(ellipsoidAABB).Min());
-    EXPECT_EQ(gz::math::Vector3d(0.2, 0.3, 0.5),
-              gz::math::eigen3::convert(ellipsoidAABB).Max());
-    EXPECT_EQ(gz::math::Vector3d(-0.2, -0.2, -0.5),
-              gz::math::eigen3::convert(capsuleAABB).Min());
-    EXPECT_EQ(gz::math::Vector3d(0.2, 0.2, 0.5),
-              gz::math::eigen3::convert(capsuleAABB).Max());
-=======
     EXPECT_EQ(math::Vector3d(-1, -1, -1),
               math::eigen3::convert(sphereAABB).Min());
     EXPECT_EQ(math::Vector3d(1, 1, 1),
@@ -488,15 +391,14 @@
               math::eigen3::convert(cylinderAABB).Min());
     EXPECT_EQ(math::Vector3d(0.5, 0.5, 0.55),
               math::eigen3::convert(cylinderAABB).Max());
-    EXPECT_EQ(ignition::math::Vector3d(-0.2, -0.3, -0.5),
-              ignition::math::eigen3::convert(ellipsoidAABB).Min());
-    EXPECT_EQ(ignition::math::Vector3d(0.2, 0.3, 0.5),
-              ignition::math::eigen3::convert(ellipsoidAABB).Max());
-    EXPECT_EQ(ignition::math::Vector3d(-0.2, -0.2, -0.5),
-              ignition::math::eigen3::convert(capsuleAABB).Min());
-    EXPECT_EQ(ignition::math::Vector3d(0.2, 0.2, 0.5),
-              ignition::math::eigen3::convert(capsuleAABB).Max());
->>>>>>> 1cf7a88d
+    EXPECT_EQ(math::Vector3d(-0.2, -0.3, -0.5),
+              math::eigen3::convert(ellipsoidAABB).Min());
+    EXPECT_EQ(math::Vector3d(0.2, 0.3, 0.5),
+              math::eigen3::convert(ellipsoidAABB).Max());
+    EXPECT_EQ(math::Vector3d(-0.2, -0.2, -0.5),
+              math::eigen3::convert(capsuleAABB).Min());
+    EXPECT_EQ(math::Vector3d(0.2, 0.2, 0.5),
+              math::eigen3::convert(capsuleAABB).Max());
 
     // check model AABB. By default, the AABBs are in world frame
     auto sphereModelAABB = sphere->GetAxisAlignedBoundingBox();
@@ -504,28 +406,6 @@
     auto cylinderModelAABB = cylinder->GetAxisAlignedBoundingBox();
     auto ellipsoidModelAABB = ellipsoid->GetAxisAlignedBoundingBox();
     auto capsuleModelAABB = capsule->GetAxisAlignedBoundingBox();
-<<<<<<< HEAD
-    EXPECT_EQ(gz::math::Vector3d(-1, 0.5, -0.5),
-              gz::math::eigen3::convert(sphereModelAABB).Min());
-    EXPECT_EQ(gz::math::Vector3d(1, 2.5, 1.5),
-              gz::math::eigen3::convert(sphereModelAABB).Max());
-    EXPECT_EQ(gz::math::Vector3d(-50, -50, -0.1),
-              gz::math::eigen3::convert(boxModelAABB).Min());
-    EXPECT_EQ(gz::math::Vector3d(50, 50, 1.1),
-              gz::math::eigen3::convert(boxModelAABB).Max());
-    EXPECT_EQ(gz::math::Vector3d(-3, -4.5, -1.5),
-              gz::math::eigen3::convert(cylinderModelAABB).Min());
-    EXPECT_EQ(gz::math::Vector3d(3, 1.5, 2.5),
-              gz::math::eigen3::convert(cylinderModelAABB).Max());
-    EXPECT_EQ(gz::math::Vector3d(-0.2, -5.3, 0.2),
-              gz::math::eigen3::convert(ellipsoidModelAABB).Min());
-    EXPECT_EQ(gz::math::Vector3d(0.2, -4.7, 1.2),
-              gz::math::eigen3::convert(ellipsoidModelAABB).Max());
-    EXPECT_EQ(gz::math::Vector3d(-0.2, -3.2, 0),
-              gz::math::eigen3::convert(capsuleModelAABB).Min());
-    EXPECT_EQ(gz::math::Vector3d(0.2, -2.8, 1),
-              gz::math::eigen3::convert(capsuleModelAABB).Max());
-=======
     EXPECT_EQ(math::Vector3d(-1, 0.5, -0.5),
               math::eigen3::convert(sphereModelAABB).Min());
     EXPECT_EQ(math::Vector3d(1, 2.5, 1.5),
@@ -538,15 +418,14 @@
               math::eigen3::convert(cylinderModelAABB).Min());
     EXPECT_EQ(math::Vector3d(3, 1.5, 2.5),
               math::eigen3::convert(cylinderModelAABB).Max());
-    EXPECT_EQ(ignition::math::Vector3d(-0.2, -5.3, 0.2),
-              ignition::math::eigen3::convert(ellipsoidModelAABB).Min());
-    EXPECT_EQ(ignition::math::Vector3d(0.2, -4.7, 1.2),
-              ignition::math::eigen3::convert(ellipsoidModelAABB).Max());
-    EXPECT_EQ(ignition::math::Vector3d(-0.2, -3.2, 0),
-              ignition::math::eigen3::convert(capsuleModelAABB).Min());
-    EXPECT_EQ(ignition::math::Vector3d(0.2, -2.8, 1),
-              ignition::math::eigen3::convert(capsuleModelAABB).Max());
->>>>>>> 1cf7a88d
+    EXPECT_EQ(math::Vector3d(-0.2, -5.3, 0.2),
+              math::eigen3::convert(ellipsoidModelAABB).Min());
+    EXPECT_EQ(math::Vector3d(0.2, -4.7, 1.2),
+              math::eigen3::convert(ellipsoidModelAABB).Max());
+    EXPECT_EQ(math::Vector3d(-0.2, -3.2, 0),
+              math::eigen3::convert(capsuleModelAABB).Min());
+    EXPECT_EQ(math::Vector3d(0.2, -2.8, 1),
+              math::eigen3::convert(capsuleModelAABB).Max());
   }
 }
 
@@ -576,32 +455,25 @@
     StepWorld(world, true);
 
     freeGroup->SetWorldPose(
-<<<<<<< HEAD
-      gz::math::eigen3::convert(
-        gz::math::Pose3d(0, 0, 2, 0, 0, 0)));
-    freeGroup->SetWorldLinearVelocity(
-      gz::math::eigen3::convert(gz::math::Vector3d(0.1, 0.2, 0.3)));
-=======
       math::eigen3::convert(
         math::Pose3d(0, 0, 2, 0, 0, 0)));
     freeGroup->SetWorldLinearVelocity(
       math::eigen3::convert(math::Vector3d(0.1, 0.2, 0.3)));
->>>>>>> 1cf7a88d
     freeGroup->SetWorldAngularVelocity(
-      gz::math::eigen3::convert(gz::math::Vector3d(0.4, 0.5, 0.6)));
+      math::eigen3::convert(math::Vector3d(0.4, 0.5, 0.6)));
 
     auto frameData = model->GetLink(0)->FrameDataRelativeToWorld();
-    EXPECT_EQ(gz::math::Pose3d(0, 0, 2, 0, 0, 0),
-              gz::math::eigen3::convert(frameData.pose));
+    EXPECT_EQ(math::Pose3d(0, 0, 2, 0, 0, 0),
+              math::eigen3::convert(frameData.pose));
 
     // Step the world
     StepWorld(world, false);
     // Check that the first link's velocities are updated
     frameData = model->GetLink(0)->FrameDataRelativeToWorld();
-    EXPECT_EQ(gz::math::Vector3d(0.1, 0.2, 0.3),
-              gz::math::eigen3::convert(frameData.linearVelocity));
-    EXPECT_EQ(gz::math::Vector3d(0.4, 0.5, 0.6),
-              gz::math::eigen3::convert(frameData.angularVelocity));
+    EXPECT_EQ(math::Vector3d(0.1, 0.2, 0.3),
+              math::eigen3::convert(frameData.linearVelocity));
+    EXPECT_EQ(math::Vector3d(0.4, 0.5, 0.6),
+              math::eigen3::convert(frameData.angularVelocity));
   }
 }
 
@@ -626,15 +498,15 @@
     ASSERT_NE(nullptr, freeGroup);
     ASSERT_NE(nullptr, freeGroup->RootLink());
 
-    gz::math::Pose3d newPose(1, 1, 0, 0, 0, 0);
-    freeGroup->SetWorldPose(gz::math::eigen3::convert(newPose));
+    math::Pose3d newPose(1, 1, 0, 0, 0, 0);
+    freeGroup->SetWorldPose(math::eigen3::convert(newPose));
 
     {
       auto link = model->GetLink("link");
       ASSERT_NE(nullptr, link);
       auto frameData = link->FrameDataRelativeToWorld();
       EXPECT_EQ(newPose,
-          gz::math::eigen3::convert(frameData.pose));
+          math::eigen3::convert(frameData.pose));
     }
     {
       auto nestedModel = model->GetNestedModel("nested_model");
@@ -643,14 +515,14 @@
       ASSERT_NE(nullptr, nestedLink);
 
       // Poses from SDF
-      gz::math::Pose3d nestedModelPose(1, 2, 2, 0, 0, 0);
-      gz::math::Pose3d nestedLinkPose(3, 1, 1, 0, 0, GZ_PI_2);
-
-      gz::math::Pose3d nestedLinkExpectedPose =
+      math::Pose3d nestedModelPose(1, 2, 2, 0, 0, 0);
+      math::Pose3d nestedLinkPose(3, 1, 1, 0, 0, GZ_PI_2);
+
+      math::Pose3d nestedLinkExpectedPose =
         newPose * nestedModelPose * nestedLinkPose;
 
       EXPECT_EQ(nestedLinkExpectedPose,
-                gz::math::eigen3::convert(
+                math::eigen3::convert(
                     nestedLink->FrameDataRelativeToWorld().pose));
     }
   }
@@ -757,11 +629,7 @@
       {
         contactBoxSphere++;
         Eigen::Vector3d expectedContactPos = Eigen::Vector3d(0, 1.5, 0.5);
-<<<<<<< HEAD
-        EXPECT_TRUE(gz::physics::test::Equal(expectedContactPos,
-=======
         EXPECT_TRUE(physics::test::Equal(expectedContactPos,
->>>>>>> 1cf7a88d
             contactPoint.point, 1e-6));
       }
       else if ((m1->GetName() == "box" && m2->GetName() == "cylinder") ||
@@ -769,11 +637,7 @@
       {
         contactBoxCylinder++;
         Eigen::Vector3d expectedContactPos = Eigen::Vector3d(0, -1.5, 0.5);
-<<<<<<< HEAD
-        EXPECT_TRUE(gz::physics::test::Equal(expectedContactPos,
-=======
         EXPECT_TRUE(physics::test::Equal(expectedContactPos,
->>>>>>> 1cf7a88d
             contactPoint.point, 1e-6));
       }
       else if ((m1->GetName() == "box" && m2->GetName() == "capsule") ||
@@ -781,7 +645,7 @@
       {
         contactBoxCapsule++;
         Eigen::Vector3d expectedContactPos = Eigen::Vector3d(0.0, -3, 0.5);
-        EXPECT_TRUE(gz::physics::test::Equal(expectedContactPos,
+        EXPECT_TRUE(physics::test::Equal(expectedContactPos,
             contactPoint.point, 1e-6));
       }
       else if ((m1->GetName() == "box" && m2->GetName() == "ellipsoid") ||
@@ -789,7 +653,7 @@
       {
         contactBoxEllipsoid++;
         Eigen::Vector3d expectedContactPos = Eigen::Vector3d(0.0, -5, 0.6);
-        EXPECT_TRUE(gz::physics::test::Equal(expectedContactPos,
+        EXPECT_TRUE(physics::test::Equal(expectedContactPos,
             contactPoint.point, 1e-6));
       }
       else
@@ -804,13 +668,8 @@
     EXPECT_EQ(1u, contactBoxEllipsoid);
 
     // move sphere away
-<<<<<<< HEAD
-    sphereFreeGroup->SetWorldPose(gz::math::eigen3::convert(
-        gz::math::Pose3d(0, 100, 0.5, 0, 0, 0)));
-=======
     sphereFreeGroup->SetWorldPose(math::eigen3::convert(
         math::Pose3d(0, 100, 0.5, 0, 0, 0)));
->>>>>>> 1cf7a88d
 
     // step and get contacts
     checkedOutput = StepWorld(world, false);
@@ -840,7 +699,7 @@
       {
         contactBoxCylinder++;
         Eigen::Vector3d expectedContactPos = Eigen::Vector3d(0, -1.5, 0.5);
-        EXPECT_TRUE(gz::physics::test::Equal(expectedContactPos,
+        EXPECT_TRUE(physics::test::Equal(expectedContactPos,
             contactPoint.point, 1e-6));
       }
       else if ((m1->GetName() == "box" && m2->GetName() == "capsule") ||
@@ -848,7 +707,7 @@
       {
         contactBoxCapsule++;
         Eigen::Vector3d expectedContactPos = Eigen::Vector3d(0.0, -3, 0.5);
-        EXPECT_TRUE(gz::physics::test::Equal(expectedContactPos,
+        EXPECT_TRUE(physics::test::Equal(expectedContactPos,
             contactPoint.point, 1e-6));
       }
       else if ((m1->GetName() == "box" && m2->GetName() == "ellipsoid") ||
@@ -856,7 +715,7 @@
       {
         contactBoxEllipsoid++;
         Eigen::Vector3d expectedContactPos = Eigen::Vector3d(0.0, -5, 0.6);
-        EXPECT_TRUE(gz::physics::test::Equal(expectedContactPos,
+        EXPECT_TRUE(physics::test::Equal(expectedContactPos,
             contactPoint.point, 1e-6));
       }
       else
@@ -869,21 +728,16 @@
     EXPECT_EQ(1u, contactBoxEllipsoid);
 
     // move cylinder away
-<<<<<<< HEAD
-    cylinderFreeGroup->SetWorldPose(gz::math::eigen3::convert(
-        gz::math::Pose3d(0, -100, 0.5, 0, 0, 0)));
-=======
     cylinderFreeGroup->SetWorldPose(math::eigen3::convert(
         math::Pose3d(0, -100, 0.5, 0, 0, 0)));
->>>>>>> 1cf7a88d
 
     // move capsule away
-    capsuleFreeGroup->SetWorldPose(gz::math::eigen3::convert(
-        gz::math::Pose3d(0, -100, 100, 0, 0, 0)));
+    capsuleFreeGroup->SetWorldPose(math::eigen3::convert(
+        math::Pose3d(0, -100, 100, 0, 0, 0)));
 
     // move ellipsoid away
-    ellipsoidFreeGroup->SetWorldPose(gz::math::eigen3::convert(
-        gz::math::Pose3d(0, -100, -100, 0, 0, 0)));
+    ellipsoidFreeGroup->SetWorldPose(math::eigen3::convert(
+        math::Pose3d(0, -100, -100, 0, 0, 0)));
 
     // step and get contacts
     checkedOutput = StepWorld(world, false);
@@ -895,16 +749,5 @@
   }
 }
 
-<<<<<<< HEAD
 INSTANTIATE_TEST_SUITE_P(PhysicsPlugins, SimulationFeatures_TEST,
-  ::testing::ValuesIn(gz::physics::test::g_PhysicsPluginLibraries));
-=======
-INSTANTIATE_TEST_CASE_P(PhysicsPlugins, SimulationFeatures_TEST,
-  ::testing::ValuesIn(physics::test::g_PhysicsPluginLibraries),); // NOLINT
-
-int main(int argc, char *argv[])
-{
-  ::testing::InitGoogleTest(&argc, argv);
-  return RUN_ALL_TESTS();
-}
->>>>>>> 1cf7a88d
+  ::testing::ValuesIn(physics::test::g_PhysicsPluginLibraries));