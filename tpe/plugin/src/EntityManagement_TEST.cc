/*
 * Copyright (C) 2020 Open Source Robotics Foundation
 *
 * Licensed under the Apache License, Version 2.0 (the "License");
 * you may not use this file except in compliance with the License.
 * You may obtain a copy of the License at
 *
 *     http://www.apache.org/licenses/LICENSE-2.0
 *
 * Unless required by applicable law or agreed to in writing, software
 * distributed under the License is distributed on an "AS IS" BASIS,
 * WITHOUT WARRANTIES OR CONDITIONS OF ANY KIND, either express or implied.
 * See the License for the specific language governing permissions and
 * limitations under the License.
 *
*/

#include <gtest/gtest.h>

#include <gz/plugin/Loader.hh>

#include <gz/physics/RequestEngine.hh>

#include "EntityManagementFeatures.hh"

<<<<<<< HEAD
struct TestFeatureList : gz::physics::FeatureList<
  gz::physics::tpeplugin::EntityManagementFeatureList
=======
using namespace ignition;

struct TestFeatureList : physics::FeatureList<
  physics::tpeplugin::EntityManagementFeatureList
>>>>>>> 1cf7a88d
> { };

TEST(EntityManagement_TEST, ConstructEmptyWorld)
{
<<<<<<< HEAD
  gz::plugin::Loader loader;
  loader.LoadLib(tpe_plugin_LIB);

  gz::plugin::PluginPtr tpe_plugin =
    loader.Instantiate("gz::physics::tpeplugin::Plugin");

  // GetEntities_TEST
  auto engine =
    gz::physics::RequestEngine3d<TestFeatureList>::From(tpe_plugin);
=======
  plugin::Loader loader;
  loader.LoadLib(tpe_plugin_LIB);

  plugin::PluginPtr tpe_plugin =
    loader.Instantiate("ignition::physics::tpeplugin::Plugin");

  // GetEntities_TEST
  auto engine =
    physics::RequestEngine3d<TestFeatureList>::From(tpe_plugin);
>>>>>>> 1cf7a88d
  ASSERT_NE(nullptr, engine);
  EXPECT_EQ("tpe", engine->GetName());
  EXPECT_EQ(0u, engine->GetIndex());
  EXPECT_EQ(0u, engine->GetWorldCount());

  auto world = engine->ConstructEmptyWorld("empty world");
  EXPECT_EQ(1u, engine->GetWorldCount());
  ASSERT_NE(nullptr, world);
  EXPECT_EQ("empty world", world->GetName());
  EXPECT_EQ(0u, world->GetIndex());
  EXPECT_EQ(0u, world->GetModelCount());

  EXPECT_EQ(engine, world->GetEngine());
  EXPECT_EQ(world, engine->GetWorld(0));
  EXPECT_EQ(world, engine->GetWorld("empty world"));

  auto model = world->ConstructEmptyModel("empty model");
  EXPECT_EQ(1u, world->GetModelCount());
  ASSERT_NE(nullptr, model);
  EXPECT_EQ("empty model", model->GetName());
  ASSERT_NE(model, world->ConstructEmptyModel("dummy"));
  EXPECT_EQ(2u, world->GetModelCount());
  EXPECT_EQ(0u, model->GetIndex());
  EXPECT_EQ(0u, model->GetLinkCount());

  EXPECT_EQ(world, model->GetWorld());
  EXPECT_EQ(model, world->GetModel(0));
  EXPECT_EQ(model, world->GetModel("empty model"));

  auto link = model->ConstructEmptyLink("empty link");
  EXPECT_EQ(1u, model->GetLinkCount());
  ASSERT_NE(nullptr, link);
  EXPECT_EQ("empty link", link->GetName());
  ASSERT_NE(link, model->ConstructEmptyLink("dummy"));
  EXPECT_EQ(2u, model->GetLinkCount());
  EXPECT_EQ(0u, link->GetIndex());
  EXPECT_EQ(0u, link->GetShapeCount());

  EXPECT_EQ(model, link->GetModel());
  EXPECT_EQ(link, model->GetLink(0));
  EXPECT_EQ(link, model->GetLink("empty link"));

  EXPECT_EQ(0u, model->GetNestedModelCount());
  auto nestedModel = model->ConstructEmptyNestedModel("empty nested model");
  EXPECT_EQ(1u, model->GetNestedModelCount());
  ASSERT_NE(nullptr, nestedModel);
  EXPECT_EQ(nestedModel, model->GetNestedModel(0));
  EXPECT_EQ(nestedModel, model->GetNestedModel("empty nested model"));
  EXPECT_EQ("empty nested model", nestedModel->GetName());
  EXPECT_EQ(nestedModel, model->GetNestedModel("empty nested model"));
  EXPECT_EQ(nestedModel, model->GetNestedModel(0));
  EXPECT_EQ(0u, nestedModel->GetLinkCount());
  ASSERT_NE(nullptr, nestedModel->ConstructEmptyLink("empty link"));
  EXPECT_EQ(1u, nestedModel->GetLinkCount());

  EXPECT_EQ(2u, model->GetLinkCount());
}

TEST(EntityManagement_TEST, RemoveEntities)
{
<<<<<<< HEAD
  gz::plugin::Loader loader;
  loader.LoadLib(tpe_plugin_LIB);

  gz::plugin::PluginPtr tpe_plugin =
    loader.Instantiate("gz::physics::tpeplugin::Plugin");

  auto engine =
      gz::physics::RequestEngine3d<TestFeatureList>::From(tpe_plugin);
=======
  plugin::Loader loader;
  loader.LoadLib(tpe_plugin_LIB);

  plugin::PluginPtr tpe_plugin =
    loader.Instantiate("ignition::physics::tpeplugin::Plugin");

  auto engine =
      physics::RequestEngine3d<TestFeatureList>::From(tpe_plugin);
>>>>>>> 1cf7a88d
  ASSERT_NE(nullptr, engine);

  auto world = engine->ConstructEmptyWorld("empty world");
  ASSERT_NE(nullptr, world);
  auto model = world->ConstructEmptyModel("empty model");
  ASSERT_NE(nullptr, model);
  auto modelAlias = world->GetModel(0);

  model->Remove();
  EXPECT_TRUE(model->Removed());
  EXPECT_TRUE(modelAlias->Removed());
  EXPECT_EQ(nullptr, world->GetModel(0));
  EXPECT_EQ(nullptr, world->GetModel("empty model"));
  EXPECT_EQ(0ul, world->GetModelCount());

  auto model2 = world->ConstructEmptyModel("model2");
  ASSERT_NE(nullptr, model2);
  EXPECT_EQ(0ul, model2->GetIndex());
  world->RemoveModel(0);
  EXPECT_EQ(0ul, world->GetModelCount());

  auto model3 = world->ConstructEmptyModel("model 3");
  ASSERT_NE(nullptr, model3);
  EXPECT_EQ(1u, world->GetModelCount());
  world->RemoveModel("model 3");
  EXPECT_EQ(0ul, world->GetModelCount());
  EXPECT_EQ(nullptr, world->GetModel("model 3"));

  auto parentModel = world->ConstructEmptyModel("parent model");
  ASSERT_NE(nullptr, parentModel);
  EXPECT_EQ(0u, parentModel->GetNestedModelCount());
  auto nestedModel1 =
      parentModel->ConstructEmptyNestedModel("empty nested model1");
  ASSERT_NE(nullptr, nestedModel1);
  EXPECT_EQ(1u, parentModel->GetNestedModelCount());

  EXPECT_TRUE(parentModel->RemoveNestedModel(0));
  EXPECT_EQ(0u, parentModel->GetNestedModelCount());
  EXPECT_TRUE(nestedModel1->Removed());

  auto nestedModel2 =
      parentModel->ConstructEmptyNestedModel("empty nested model2");
  ASSERT_NE(nullptr, nestedModel2);
  EXPECT_EQ(nestedModel2, parentModel->GetNestedModel(0));
  EXPECT_TRUE(parentModel->RemoveNestedModel("empty nested model2"));
  EXPECT_EQ(0u, parentModel->GetNestedModelCount());
  EXPECT_TRUE(nestedModel2->Removed());

  auto nestedModel3 =
      parentModel->ConstructEmptyNestedModel("empty nested model3");
  ASSERT_NE(nullptr, nestedModel3);
  EXPECT_EQ(nestedModel3, parentModel->GetNestedModel(0));
  EXPECT_TRUE(nestedModel3->Remove());
  EXPECT_EQ(0u, parentModel->GetNestedModelCount());
  EXPECT_TRUE(nestedModel3->Removed());

  auto nestedModel4 =
      parentModel->ConstructEmptyNestedModel("empty nested model4");
  ASSERT_NE(nullptr, nestedModel4);
  EXPECT_EQ(nestedModel4, parentModel->GetNestedModel(0));
  // Remove the parent model and check that the nested model is removed as well
  EXPECT_TRUE(parentModel->Remove());
  EXPECT_TRUE(nestedModel4->Removed());
}<|MERGE_RESOLUTION|>--- conflicted
+++ resolved
@@ -23,40 +23,23 @@
 
 #include "EntityManagementFeatures.hh"
 
-<<<<<<< HEAD
-struct TestFeatureList : gz::physics::FeatureList<
-  gz::physics::tpeplugin::EntityManagementFeatureList
-=======
-using namespace ignition;
+using namespace gz;
 
 struct TestFeatureList : physics::FeatureList<
   physics::tpeplugin::EntityManagementFeatureList
->>>>>>> 1cf7a88d
 > { };
 
 TEST(EntityManagement_TEST, ConstructEmptyWorld)
 {
-<<<<<<< HEAD
-  gz::plugin::Loader loader;
+  plugin::Loader loader;
   loader.LoadLib(tpe_plugin_LIB);
 
-  gz::plugin::PluginPtr tpe_plugin =
+  plugin::PluginPtr tpe_plugin =
     loader.Instantiate("gz::physics::tpeplugin::Plugin");
 
   // GetEntities_TEST
   auto engine =
-    gz::physics::RequestEngine3d<TestFeatureList>::From(tpe_plugin);
-=======
-  plugin::Loader loader;
-  loader.LoadLib(tpe_plugin_LIB);
-
-  plugin::PluginPtr tpe_plugin =
-    loader.Instantiate("ignition::physics::tpeplugin::Plugin");
-
-  // GetEntities_TEST
-  auto engine =
     physics::RequestEngine3d<TestFeatureList>::From(tpe_plugin);
->>>>>>> 1cf7a88d
   ASSERT_NE(nullptr, engine);
   EXPECT_EQ("tpe", engine->GetName());
   EXPECT_EQ(0u, engine->GetIndex());
@@ -117,25 +100,14 @@
 
 TEST(EntityManagement_TEST, RemoveEntities)
 {
-<<<<<<< HEAD
-  gz::plugin::Loader loader;
-  loader.LoadLib(tpe_plugin_LIB);
-
-  gz::plugin::PluginPtr tpe_plugin =
-    loader.Instantiate("gz::physics::tpeplugin::Plugin");
-
-  auto engine =
-      gz::physics::RequestEngine3d<TestFeatureList>::From(tpe_plugin);
-=======
   plugin::Loader loader;
   loader.LoadLib(tpe_plugin_LIB);
 
   plugin::PluginPtr tpe_plugin =
-    loader.Instantiate("ignition::physics::tpeplugin::Plugin");
+    loader.Instantiate("gz::physics::tpeplugin::Plugin");
 
   auto engine =
       physics::RequestEngine3d<TestFeatureList>::From(tpe_plugin);
->>>>>>> 1cf7a88d
   ASSERT_NE(nullptr, engine);
 
   auto world = engine->ConstructEmptyWorld("empty world");
