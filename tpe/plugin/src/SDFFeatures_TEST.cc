--- conflicted
+++ resolved
@@ -41,31 +41,7 @@
 #include "lib/src/World.hh"
 #include "World.hh"
 
-<<<<<<< HEAD
-struct TestFeatureList : gz::physics::FeatureList<
-    gz::physics::tpeplugin::RetrieveWorld,
-    gz::physics::GetModelFromWorld,
-    gz::physics::sdf::ConstructSdfLink,
-    gz::physics::sdf::ConstructSdfModel,
-    gz::physics::sdf::ConstructSdfNestedModel,
-    gz::physics::sdf::ConstructSdfWorld
-> { };
-
-using World = gz::physics::World3d<TestFeatureList>;
-using WorldPtr = gz::physics::World3dPtr<TestFeatureList>;
-
-auto LoadEngine()
-{
-  gz::plugin::Loader loader;
-  loader.LoadLib(tpe_plugin_LIB);
-
-  gz::plugin::PluginPtr tpe_plugin =
-      loader.Instantiate("gz::physics::tpeplugin::Plugin");
-
-  auto engine =
-      gz::physics::RequestEngine3d<TestFeatureList>::From(tpe_plugin);
-=======
-using namespace ignition;
+using namespace gz;
 
 struct TestFeatureList : physics::FeatureList<
     physics::tpeplugin::RetrieveWorld,
@@ -85,11 +61,10 @@
   loader.LoadLib(tpe_plugin_LIB);
 
   plugin::PluginPtr tpe_plugin =
-      loader.Instantiate("ignition::physics::tpeplugin::Plugin");
+      loader.Instantiate("gz::physics::tpeplugin::Plugin");
 
   auto engine =
       physics::RequestEngine3d<TestFeatureList>::From(tpe_plugin);
->>>>>>> 1cf7a88d
   return engine;
 }
 
@@ -123,32 +98,6 @@
 
   // check model 01
   {
-<<<<<<< HEAD
-    gz::physics::tpelib::Entity &model =
-        tpeWorld->GetChildByName("ground_plane");
-    ASSERT_NE(gz::physics::tpelib::Entity::kNullEntity.GetId(),
-        model.GetId());
-    EXPECT_EQ("ground_plane", model.GetName());
-    EXPECT_EQ(gz::math::Pose3d::Zero, model.GetPose());
-    EXPECT_EQ(gz::math::Pose3d::Zero, model.GetWorldPose());
-    EXPECT_EQ(1u, model.GetChildCount());
-
-    gz::physics::tpelib::Entity &link = model.GetChildByName("link");
-    ASSERT_NE(gz::physics::tpelib::Entity::kNullEntity.GetId(),
-        link.GetId());
-    EXPECT_EQ("link", link.GetName());
-    EXPECT_EQ(gz::math::Pose3d::Zero, link.GetPose());
-    EXPECT_EQ(gz::math::Pose3d::Zero, link.GetWorldPose());
-    EXPECT_EQ(1u, link.GetChildCount());
-
-    gz::physics::tpelib::Entity &collision =
-        link.GetChildByName("collision");
-    ASSERT_NE(gz::physics::tpelib::Entity::kNullEntity.GetId(),
-        collision.GetId());
-    EXPECT_EQ("collision", collision.GetName());
-    EXPECT_EQ(gz::math::Pose3d::Zero, collision.GetPose());
-    EXPECT_EQ(gz::math::Pose3d::Zero, collision.GetWorldPose());
-=======
     physics::tpelib::Entity &model =
         tpeWorld->GetChildByName("ground_plane");
     ASSERT_NE(physics::tpelib::Entity::kNullEntity.GetId(),
@@ -173,122 +122,10 @@
     EXPECT_EQ("collision", collision.GetName());
     EXPECT_EQ(math::Pose3d::Zero, collision.GetPose());
     EXPECT_EQ(math::Pose3d::Zero, collision.GetWorldPose());
->>>>>>> 1cf7a88d
   }
 
   // check model 02
   {
-<<<<<<< HEAD
-    gz::physics::tpelib::Entity &model =
-        tpeWorld->GetChildByName("double_pendulum_with_base");
-    ASSERT_NE(gz::physics::tpelib::Entity::kNullEntity.GetId(),
-        model.GetId());
-    EXPECT_EQ("double_pendulum_with_base", model.GetName());
-    EXPECT_EQ(gz::math::Pose3d(1, 0, 0, 0, 0, 0), model.GetPose());
-    EXPECT_EQ(gz::math::Pose3d(1, 0, 0, 0, 0, 0), model.GetWorldPose());
-    EXPECT_EQ(3u, model.GetChildCount());
-
-    gz::physics::tpelib::Entity &link = model.GetChildByName("base");
-    ASSERT_NE(gz::physics::tpelib::Entity::kNullEntity.GetId(),
-        link.GetId());
-    EXPECT_EQ("base", link.GetName());
-    EXPECT_EQ(gz::math::Pose3d::Zero, link.GetPose());
-    EXPECT_EQ(gz::math::Pose3d(1, 0, 0, 0, 0, 0), model.GetWorldPose());
-    EXPECT_EQ(2u, link.GetChildCount());
-
-    gz::physics::tpelib::Entity &collision =
-        link.GetChildByName("col_plate_on_ground");
-    ASSERT_NE(gz::physics::tpelib::Entity::kNullEntity.GetId(),
-        collision.GetId());
-    EXPECT_EQ("col_plate_on_ground", collision.GetName());
-    EXPECT_EQ(gz::math::Pose3d(0, 0, 0.01, 0, 0, 0), collision.GetPose());
-    EXPECT_EQ(gz::math::Pose3d(1, 0, 0.01, 0, 0, 0),
-        collision.GetWorldPose());
-
-    gz::physics::tpelib::Entity &collision02 =
-        link.GetChildByName("col_pole");
-    ASSERT_NE(gz::physics::tpelib::Entity::kNullEntity.GetId(),
-        collision.GetId());
-    EXPECT_EQ("col_pole", collision02.GetName());
-    EXPECT_EQ(gz::math::Pose3d(-0.275, 0, 1.1, 0, 0, 0),
-        collision02.GetPose());
-    EXPECT_EQ(gz::math::Pose3d(0.725, 0, 1.1, 0, 0, 0),
-        collision02.GetWorldPose());
-
-    gz::physics::tpelib::Entity &link02 =
-        model.GetChildByName("upper_link");
-    ASSERT_NE(gz::physics::tpelib::Entity::kNullEntity.GetId(),
-        link02.GetId());
-    EXPECT_EQ("upper_link", link02.GetName());
-    EXPECT_EQ(gz::math::Pose3d(0, 0, 2.1, -1.5708, 0, 0),
-        link02.GetPose());
-    EXPECT_EQ(gz::math::Pose3d(1, 0, 2.1, -1.5708, 0, 0),
-        link02.GetWorldPose());
-    EXPECT_EQ(3u, link02.GetChildCount());
-
-    gz::physics::tpelib::Entity &collision03 =
-        link02.GetChildByName("col_upper_joint");
-    ASSERT_NE(gz::physics::tpelib::Entity::kNullEntity.GetId(),
-        collision03.GetId());
-    EXPECT_EQ("col_upper_joint", collision03.GetName());
-    EXPECT_EQ(gz::math::Pose3d(-0.05, 0, 0, 0, 1.5708, 0),
-        collision03.GetPose());
-    EXPECT_EQ(
-        gz::math::Pose3d(0.95, 0, 2.1, -1.5708, -4e-06, -1.5708),
-        collision03.GetWorldPose());
-
-    gz::physics::tpelib::Entity &collision04 =
-        link02.GetChildByName("col_lower_joint");
-    ASSERT_NE(gz::physics::tpelib::Entity::kNullEntity.GetId(),
-        collision04.GetId());
-    EXPECT_EQ("col_lower_joint", collision04.GetName());
-    EXPECT_EQ(gz::math::Pose3d(0, 0, 1.0, 0, 1.5708, 0),
-        collision04.GetPose());
-    EXPECT_EQ(
-        gz::math::Pose3d(1, 1, 2.1, -1.5708, -4e-06, -1.5708),
-        collision04.GetWorldPose());
-
-    gz::physics::tpelib::Entity &collision05 =
-        link02.GetChildByName("col_cylinder");
-    ASSERT_NE(gz::physics::tpelib::Entity::kNullEntity.GetId(),
-        collision05.GetId());
-    EXPECT_EQ("col_cylinder", collision05.GetName());
-    EXPECT_EQ(gz::math::Pose3d(0, 0, 0.5, 0, 0, 0),
-        collision05.GetPose());
-    EXPECT_EQ(gz::math::Pose3d(1, 0.5, 2.1, -1.5708, 0, 0),
-        collision05.GetWorldPose());
-
-    gz::physics::tpelib::Entity &link03 =
-        model.GetChildByName("lower_link");
-    ASSERT_NE(gz::physics::tpelib::Entity::kNullEntity.GetId(),
-        link03.GetId());
-    EXPECT_EQ("lower_link", link03.GetName());
-    EXPECT_EQ(gz::math::Pose3d(0.25, 1.0, 2.1, -2, 0, 0),
-        link03.GetPose());
-    EXPECT_EQ(gz::math::Pose3d(1.25, 1.0, 2.1, -2, 0, 0),
-        link03.GetWorldPose());
-    EXPECT_EQ(2u, link03.GetChildCount());
-
-    gz::physics::tpelib::Entity &collision06 =
-        link03.GetChildByName("col_lower_joint");
-    ASSERT_NE(gz::physics::tpelib::Entity::kNullEntity.GetId(),
-        collision06.GetId());
-    EXPECT_EQ("col_lower_joint", collision06.GetName());
-    EXPECT_EQ(gz::math::Pose3d(0, 0, 0, 0, 1.5708, 0),
-        collision06.GetPose());
-    EXPECT_EQ(
-        gz::math::Pose3d(1.25, 1, 2.1, -1.57079, -0.429204, -1.5708),
-        collision06.GetWorldPose());
-
-    gz::physics::tpelib::Entity &collision07 =
-        link03.GetChildByName("col_cylinder");
-    ASSERT_NE(gz::physics::tpelib::Entity::kNullEntity.GetId(),
-        collision07.GetId());
-    EXPECT_EQ("col_cylinder", collision07.GetName());
-    EXPECT_EQ(gz::math::Pose3d(0, 0, 0.5, 0, 0, 0),
-        collision07.GetPose());
-    EXPECT_EQ(gz::math::Pose3d(1.25, 1.45465, 1.89193, -2, 0, 0),
-=======
     physics::tpelib::Entity &model =
         tpeWorld->GetChildByName("double_pendulum_with_base");
     ASSERT_NE(physics::tpelib::Entity::kNullEntity.GetId(),
@@ -398,27 +235,11 @@
     EXPECT_EQ(math::Pose3d(0, 0, 0.5, 0, 0, 0),
         collision07.GetPose());
     EXPECT_EQ(math::Pose3d(1.25, 1.45465, 1.89193, -2, 0, 0),
->>>>>>> 1cf7a88d
         collision07.GetWorldPose());
   }
 
   // check model 03
   {
-<<<<<<< HEAD
-    gz::physics::tpelib::Entity &model =
-        tpeWorld->GetChildByName("free_body");
-    ASSERT_NE(gz::physics::tpelib::Entity::kNullEntity.GetId(),
-        model.GetId());
-    EXPECT_EQ("free_body", model.GetName());
-    EXPECT_EQ(gz::math::Pose3d(0, 10, 10, 0, 0, 0), model.GetPose());
-    EXPECT_EQ(1u, model.GetChildCount());
-
-    gz::physics::tpelib::Entity &link = model.GetChildByName("link");
-    ASSERT_NE(gz::physics::tpelib::Entity::kNullEntity.GetId(),
-        link.GetId());
-    EXPECT_EQ("link", link.GetName());
-    EXPECT_EQ(gz::math::Pose3d::Zero, link.GetPose());
-=======
     physics::tpelib::Entity &model =
         tpeWorld->GetChildByName("free_body");
     ASSERT_NE(physics::tpelib::Entity::kNullEntity.GetId(),
@@ -432,34 +253,11 @@
         link.GetId());
     EXPECT_EQ("link", link.GetName());
     EXPECT_EQ(math::Pose3d::Zero, link.GetPose());
->>>>>>> 1cf7a88d
     EXPECT_EQ(0u, link.GetChildCount());
   }
 
   // check model 04
   {
-<<<<<<< HEAD
-    gz::physics::tpelib::Entity &model =
-        tpeWorld->GetChildByName("joint_limit_test");
-    ASSERT_NE(gz::physics::tpelib::Entity::kNullEntity.GetId(),
-        model.GetId());
-    EXPECT_EQ("joint_limit_test", model.GetName());
-    EXPECT_EQ(gz::math::Pose3d(10, 0, 2, 0, 0, 0), model.GetPose());
-    EXPECT_EQ(2u, model.GetChildCount());
-
-    gz::physics::tpelib::Entity &link = model.GetChildByName("base");
-    ASSERT_NE(gz::physics::tpelib::Entity::kNullEntity.GetId(),
-        link.GetId());
-    EXPECT_EQ("base", link.GetName());
-    EXPECT_EQ(gz::math::Pose3d::Zero, link.GetPose());
-    EXPECT_EQ(0u, link.GetChildCount());
-
-    gz::physics::tpelib::Entity &link02 = model.GetChildByName("bar");
-    ASSERT_NE(gz::physics::tpelib::Entity::kNullEntity.GetId(),
-        link02.GetId());
-    EXPECT_EQ("bar", link02.GetName());
-    EXPECT_EQ(gz::math::Pose3d(1, 0, 0, 0, 0, 0), link02.GetPose());
-=======
     physics::tpelib::Entity &model =
         tpeWorld->GetChildByName("joint_limit_test");
     ASSERT_NE(physics::tpelib::Entity::kNullEntity.GetId(),
@@ -480,34 +278,11 @@
         link02.GetId());
     EXPECT_EQ("bar", link02.GetName());
     EXPECT_EQ(math::Pose3d(1, 0, 0, 0, 0, 0), link02.GetPose());
->>>>>>> 1cf7a88d
     EXPECT_EQ(0u, link02.GetChildCount());
   }
 
   // check model 05
   {
-<<<<<<< HEAD
-    gz::physics::tpelib::Entity &model =
-        tpeWorld->GetChildByName("screw_joint_test");
-    ASSERT_NE(gz::physics::tpelib::Entity::kNullEntity.GetId(),
-        model.GetId());
-    EXPECT_EQ("screw_joint_test", model.GetName());
-    EXPECT_EQ(gz::math::Pose3d::Zero, model.GetPose());
-    EXPECT_EQ(2u, model.GetChildCount());
-
-    gz::physics::tpelib::Entity &link = model.GetChildByName("link0");
-    ASSERT_NE(gz::physics::tpelib::Entity::kNullEntity.GetId(),
-        link.GetId());
-    EXPECT_EQ("link0", link.GetName());
-    EXPECT_EQ(gz::math::Pose3d::Zero, link.GetPose());
-    EXPECT_EQ(0u, link.GetChildCount());
-
-    gz::physics::tpelib::Entity &link02 = model.GetChildByName("link1");
-    ASSERT_NE(gz::physics::tpelib::Entity::kNullEntity.GetId(),
-        link02.GetId());
-    EXPECT_EQ("link1", link02.GetName());
-    EXPECT_EQ(gz::math::Pose3d::Zero, link02.GetPose());
-=======
     physics::tpelib::Entity &model =
         tpeWorld->GetChildByName("screw_joint_test");
     ASSERT_NE(physics::tpelib::Entity::kNullEntity.GetId(),
@@ -515,82 +290,6 @@
     EXPECT_EQ("screw_joint_test", model.GetName());
     EXPECT_EQ(math::Pose3d::Zero, model.GetPose());
     EXPECT_EQ(2u, model.GetChildCount());
-
-    physics::tpelib::Entity &link = model.GetChildByName("link0");
-    ASSERT_NE(physics::tpelib::Entity::kNullEntity.GetId(),
-        link.GetId());
-    EXPECT_EQ("link0", link.GetName());
-    EXPECT_EQ(math::Pose3d::Zero, link.GetPose());
-    EXPECT_EQ(0u, link.GetChildCount());
-
-    physics::tpelib::Entity &link02 = model.GetChildByName("link1");
-    ASSERT_NE(physics::tpelib::Entity::kNullEntity.GetId(),
-        link02.GetId());
-    EXPECT_EQ("link1", link02.GetName());
-    EXPECT_EQ(math::Pose3d::Zero, link02.GetPose());
->>>>>>> 1cf7a88d
-    EXPECT_EQ(0u, link02.GetChildCount());
-  }
-
-  // check model 06
-  {
-<<<<<<< HEAD
-    gz::physics::tpelib::Entity &model =
-        tpeWorld->GetChildByName("unsupported_joint_test");
-    ASSERT_NE(gz::physics::tpelib::Entity::kNullEntity.GetId(),
-        model.GetId());
-    EXPECT_EQ("unsupported_joint_test", model.GetName());
-    EXPECT_EQ(gz::math::Pose3d::Zero, model.GetPose());
-    EXPECT_EQ(6u, model.GetChildCount());
-
-    gz::physics::tpelib::Entity &link = model.GetChildByName("link0");
-    ASSERT_NE(gz::physics::tpelib::Entity::kNullEntity.GetId(),
-        link.GetId());
-    EXPECT_EQ("link0", link.GetName());
-    EXPECT_EQ(gz::math::Pose3d::Zero, link.GetPose());
-    EXPECT_EQ(0u, link.GetChildCount());
-
-    gz::physics::tpelib::Entity &link02 = model.GetChildByName("link1");
-    ASSERT_NE(gz::physics::tpelib::Entity::kNullEntity.GetId(),
-        link02.GetId());
-    EXPECT_EQ("link1", link02.GetName());
-    EXPECT_EQ(gz::math::Pose3d::Zero, link02.GetPose());
-    EXPECT_EQ(0u, link02.GetChildCount());
-
-    gz::physics::tpelib::Entity &link03 = model.GetChildByName("link2");
-    ASSERT_NE(gz::physics::tpelib::Entity::kNullEntity.GetId(),
-        link03.GetId());
-    EXPECT_EQ("link2", link03.GetName());
-    EXPECT_EQ(gz::math::Pose3d::Zero, link03.GetPose());
-    EXPECT_EQ(0u, link03.GetChildCount());
-
-    gz::physics::tpelib::Entity &link04 = model.GetChildByName("link3");
-    ASSERT_NE(gz::physics::tpelib::Entity::kNullEntity.GetId(),
-        link04.GetId());
-    EXPECT_EQ("link3", link04.GetName());
-    EXPECT_EQ(gz::math::Pose3d::Zero, link04.GetPose());
-    EXPECT_EQ(0u, link04.GetChildCount());
-
-    gz::physics::tpelib::Entity &link05 = model.GetChildByName("link4");
-    ASSERT_NE(gz::physics::tpelib::Entity::kNullEntity.GetId(),
-        link05.GetId());
-    EXPECT_EQ("link4", link05.GetName());
-    EXPECT_EQ(gz::math::Pose3d::Zero, link05.GetPose());
-    EXPECT_EQ(0u, link05.GetChildCount());
-
-    gz::physics::tpelib::Entity &link06 = model.GetChildByName("link5");
-    ASSERT_NE(gz::physics::tpelib::Entity::kNullEntity.GetId(),
-        link06.GetId());
-    EXPECT_EQ("link5", link06.GetName());
-    EXPECT_EQ(gz::math::Pose3d::Zero, link06.GetPose());
-=======
-    physics::tpelib::Entity &model =
-        tpeWorld->GetChildByName("unsupported_joint_test");
-    ASSERT_NE(physics::tpelib::Entity::kNullEntity.GetId(),
-        model.GetId());
-    EXPECT_EQ("unsupported_joint_test", model.GetName());
-    EXPECT_EQ(math::Pose3d::Zero, model.GetPose());
-    EXPECT_EQ(6u, model.GetChildCount());
 
     physics::tpelib::Entity &link = model.GetChildByName("link0");
     ASSERT_NE(physics::tpelib::Entity::kNullEntity.GetId(),
@@ -605,6 +304,31 @@
     EXPECT_EQ("link1", link02.GetName());
     EXPECT_EQ(math::Pose3d::Zero, link02.GetPose());
     EXPECT_EQ(0u, link02.GetChildCount());
+  }
+
+  // check model 06
+  {
+    physics::tpelib::Entity &model =
+        tpeWorld->GetChildByName("unsupported_joint_test");
+    ASSERT_NE(physics::tpelib::Entity::kNullEntity.GetId(),
+        model.GetId());
+    EXPECT_EQ("unsupported_joint_test", model.GetName());
+    EXPECT_EQ(math::Pose3d::Zero, model.GetPose());
+    EXPECT_EQ(6u, model.GetChildCount());
+
+    physics::tpelib::Entity &link = model.GetChildByName("link0");
+    ASSERT_NE(physics::tpelib::Entity::kNullEntity.GetId(),
+        link.GetId());
+    EXPECT_EQ("link0", link.GetName());
+    EXPECT_EQ(math::Pose3d::Zero, link.GetPose());
+    EXPECT_EQ(0u, link.GetChildCount());
+
+    physics::tpelib::Entity &link02 = model.GetChildByName("link1");
+    ASSERT_NE(physics::tpelib::Entity::kNullEntity.GetId(),
+        link02.GetId());
+    EXPECT_EQ("link1", link02.GetName());
+    EXPECT_EQ(math::Pose3d::Zero, link02.GetPose());
+    EXPECT_EQ(0u, link02.GetChildCount());
 
     physics::tpelib::Entity &link03 = model.GetChildByName("link2");
     ASSERT_NE(physics::tpelib::Entity::kNullEntity.GetId(),
@@ -632,7 +356,6 @@
         link06.GetId());
     EXPECT_EQ("link5", link06.GetName());
     EXPECT_EQ(math::Pose3d::Zero, link06.GetPose());
->>>>>>> 1cf7a88d
     EXPECT_EQ(0u, link06.GetChildCount());
   }
 }
@@ -648,59 +371,6 @@
   EXPECT_EQ(1u, world.GetModelCount());
 
   // check top level model
-<<<<<<< HEAD
-  gz::physics::tpelib::Entity &model =
-      tpeWorld->GetChildByName("model");
-  ASSERT_NE(gz::physics::tpelib::Entity::kNullEntity.GetId(),
-      model.GetId());
-  EXPECT_EQ("model", model.GetName());
-  EXPECT_EQ(gz::math::Pose3d::Zero, model.GetPose());
-  EXPECT_EQ(2u, model.GetChildCount());
-
-  gz::physics::tpelib::Entity &link = model.GetChildByName("link");
-  ASSERT_NE(gz::physics::tpelib::Entity::kNullEntity.GetId(),
-      link.GetId());
-  EXPECT_EQ("link", link.GetName());
-  EXPECT_EQ(gz::math::Pose3d::Zero, link.GetPose());
-  EXPECT_EQ(1u, link.GetChildCount());
-
-  gz::physics::tpelib::Entity &collision =
-      link.GetChildByName("collision");
-  ASSERT_NE(gz::physics::tpelib::Entity::kNullEntity.GetId(),
-      collision.GetId());
-  EXPECT_EQ("collision", collision.GetName());
-  EXPECT_EQ(gz::math::Pose3d::Zero, collision.GetPose());
-
-  // check nested model
-  gz::physics::tpelib::Entity &nestedModel =
-      model.GetChildByName("nested_model");
-  ASSERT_NE(gz::physics::tpelib::Entity::kNullEntity.GetId(),
-      nestedModel.GetId());
-  EXPECT_EQ("nested_model", nestedModel.GetName());
-  EXPECT_EQ(gz::math::Pose3d(1, 2, 2, 0, 0, 0), nestedModel.GetPose());
-  EXPECT_EQ(1u, nestedModel.GetChildCount());
-
-  gz::physics::tpelib::Entity &nestedLink =
-      nestedModel.GetChildByName("nested_link");
-  ASSERT_NE(gz::physics::tpelib::Entity::kNullEntity.GetId(),
-      nestedLink.GetId());
-  EXPECT_EQ("nested_link", nestedLink.GetName());
-  EXPECT_EQ(gz::math::Pose3d(3, 1, 1, 0, 0, 1.5707),
-      nestedLink.GetPose());
-  EXPECT_EQ(1u, nestedLink.GetChildCount());
-
-  gz::physics::tpelib::Entity &nestedCollision =
-      nestedLink.GetChildByName("nested_collision");
-  ASSERT_NE(gz::physics::tpelib::Entity::kNullEntity.GetId(),
-      nestedCollision.GetId());
-  EXPECT_EQ("nested_collision", nestedCollision.GetName());
-  EXPECT_EQ(gz::math::Pose3d::Zero, nestedCollision.GetPose());
-
-  // canonical link
-  gz::physics::tpelib::Model *m =
-      static_cast<gz::physics::tpelib::Model *>(&model);
-  gz::physics::tpelib::Entity canLink = m->GetCanonicalLink();
-=======
   physics::tpelib::Entity &model =
       tpeWorld->GetChildByName("model");
   ASSERT_NE(physics::tpelib::Entity::kNullEntity.GetId(),
@@ -752,7 +422,6 @@
   physics::tpelib::Model *m =
       static_cast<physics::tpelib::Model *>(&model);
   physics::tpelib::Entity canLink = m->GetCanonicalLink();
->>>>>>> 1cf7a88d
   EXPECT_EQ(link.GetId(), canLink.GetId());
 }
 
