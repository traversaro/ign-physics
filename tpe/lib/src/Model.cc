--- conflicted
+++ resolved
@@ -70,12 +70,8 @@
 {
   std::size_t linkId = Entity::GetNextId();
 
-<<<<<<< HEAD
-  if (this->GetLinkCount() == 0u)
-=======
   if (this->GetChildren().empty())
   {
->>>>>>> 101eabc3
     this->dataPtr->firstLinkId = linkId;
     this->dataPtr->canonicalLinkId = linkId;
   }
