--- conflicted
+++ resolved
@@ -249,11 +249,7 @@
 
   /// \brief Set mesh
   /// \param[in] _mesh Mesh object
-<<<<<<< HEAD
-  public: void SetMesh(const gz::common::Mesh &_mesh);
-=======
   public: void SetMesh(const common::Mesh &_mesh);
->>>>>>> 1cf7a88d
 
   /// \brief Get mesh scale
   /// \return Mesh scale
