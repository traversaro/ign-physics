/*
 * Copyright (C) 2017 Open Source Robotics Foundation
 *
 * Licensed under the Apache License, Version 2.0 (the "License");
 * you may not use this file except in compliance with the License.
 * You may obtain a copy of the License at
 *
 *     http://www.apache.org/licenses/LICENSE-2.0
 *
 * Unless required by applicable law or agreed to in writing, software
 * distributed under the License is distributed on an "AS IS" BASIS,
 * WITHOUT WARRANTIES OR CONDITIONS OF ANY KIND, either express or implied.
 * See the License for the specific language governing permissions and
 * limitations under the License.
 *
*/

#include <ignition/common/PluginMacros.hh>

<<<<<<< HEAD
#include "BulletDoublePendulum.hh"
#include "DARTDoublePendulum.hh"
=======
>>>>>>> c39f885b
#include "OperationalSpaceController.hh"


IGN_COMMON_BEGIN_ADDING_PLUGINS
<<<<<<< HEAD
  IGN_COMMON_ADD_PLUGIN(ignition::physics::bullet::BulletDoublePendulum,
                        ignition::physics::DoublePendulum)
  IGN_COMMON_ADD_PLUGIN(ignition::physics::bullet::BulletDoublePendulum,
                        ignition::physics::ForwardStep)
  IGN_COMMON_ADD_PLUGIN(ignition::physics::bullet::BulletDoublePendulum,
                        ignition::physics::SetState)
  IGN_COMMON_ADD_PLUGIN(ignition::physics::dart::DARTDoublePendulum,
                        ignition::physics::DoublePendulum)
  IGN_COMMON_ADD_PLUGIN(ignition::physics::dart::DARTDoublePendulum,
                        ignition::physics::ForwardStep)
  IGN_COMMON_ADD_PLUGIN(ignition::physics::dart::DARTDoublePendulum,
                        ignition::physics::SetState)
=======
>>>>>>> c39f885b
  IGN_COMMON_ADD_PLUGIN(ignition::physics::dart::OperationalSpaceController,
                        ignition::physics::ForwardStep)
  IGN_COMMON_ADD_PLUGIN(ignition::physics::dart::OperationalSpaceController,
                        ignition::physics::SetState)
IGN_COMMON_FINISH_ADDING_PLUGINS<|MERGE_RESOLUTION|>--- conflicted
+++ resolved
@@ -17,30 +17,10 @@
 
 #include <ignition/common/PluginMacros.hh>
 
-<<<<<<< HEAD
-#include "BulletDoublePendulum.hh"
-#include "DARTDoublePendulum.hh"
-=======
->>>>>>> c39f885b
 #include "OperationalSpaceController.hh"
 
 
 IGN_COMMON_BEGIN_ADDING_PLUGINS
-<<<<<<< HEAD
-  IGN_COMMON_ADD_PLUGIN(ignition::physics::bullet::BulletDoublePendulum,
-                        ignition::physics::DoublePendulum)
-  IGN_COMMON_ADD_PLUGIN(ignition::physics::bullet::BulletDoublePendulum,
-                        ignition::physics::ForwardStep)
-  IGN_COMMON_ADD_PLUGIN(ignition::physics::bullet::BulletDoublePendulum,
-                        ignition::physics::SetState)
-  IGN_COMMON_ADD_PLUGIN(ignition::physics::dart::DARTDoublePendulum,
-                        ignition::physics::DoublePendulum)
-  IGN_COMMON_ADD_PLUGIN(ignition::physics::dart::DARTDoublePendulum,
-                        ignition::physics::ForwardStep)
-  IGN_COMMON_ADD_PLUGIN(ignition::physics::dart::DARTDoublePendulum,
-                        ignition::physics::SetState)
-=======
->>>>>>> c39f885b
   IGN_COMMON_ADD_PLUGIN(ignition::physics::dart::OperationalSpaceController,
                         ignition::physics::ForwardStep)
   IGN_COMMON_ADD_PLUGIN(ignition::physics::dart::OperationalSpaceController,
