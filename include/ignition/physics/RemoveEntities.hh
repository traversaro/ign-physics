--- conflicted
+++ resolved
@@ -15,112 +15,5 @@
  *
  */
 
-<<<<<<< HEAD
-#ifndef IGNITION_PHYSICS_REMOVEENTITIES_HH_
-#define IGNITION_PHYSICS_REMOVEENTITIES_HH_
-
-#include <string>
-
-#include <ignition/physics/FeatureList.hh>
-
-namespace ignition
-{
-  namespace physics
-  {
-    /////////////////////////////////////////////////
-    /// \brief This feature removes a Model entity from the index-specified
-    /// World.
-    class IGNITION_PHYSICS_VISIBLE RemoveModelFromWorld : public virtual Feature
-    {
-      public: template <typename PolicyT, typename FeaturesT>
-      class World : public virtual Feature::World<PolicyT, FeaturesT>
-      {
-        /// \brief Remove a Model that exists within this World.
-        /// \param[in] _index
-        ///   Index of the model within this world.
-        /// \return True if the model was found and removed.
-        public: bool RemoveModel(std::size_t _index);
-
-        /// \brief Remove a Model that exists within this World.
-        /// \param[in] _name
-        ///   Name of the model within this world.
-        /// \return True if the model was found and removed.
-        public: bool RemoveModel(const std::string &_name);
-      };
-
-      public: template <typename PolicyT, typename FeaturesT>
-      class Model : public virtual Feature::Model<PolicyT, FeaturesT>
-      {
-        /// \brief Remove this model
-        /// \returns True if the model was found and removed
-        public: bool Remove();
-
-        /// \brief Check if the entity is removed
-        public: bool Removed() const;
-      };
-
-      public: template <typename PolicyT>
-      class Implementation : public virtual Feature::Implementation<PolicyT>
-      {
-        // World functions
-        public: virtual bool RemoveModelByIndex(
-            const Identity &_worldID, std::size_t _modelIndex) = 0;
-
-        public: virtual bool RemoveModelByName(
-            const Identity &_worldID, const std::string &_modelName) = 0;
-
-        // Model functions
-        public: virtual bool RemoveModel(
-            const Identity &_modelID) = 0;
-
-        public: virtual bool ModelRemoved(const Identity &_modelID) const = 0;
-      };
-    };
-
-    /////////////////////////////////////////////////
-    /// \brief This feature removes a nested Model entity from the
-    /// specified parent Model.
-    class IGNITION_PHYSICS_VISIBLE RemoveNestedModelFromModel
-        : public virtual Feature
-    {
-      public: template <typename PolicyT, typename FeaturesT>
-      class Model : public virtual Feature::Model<PolicyT, FeaturesT>
-      {
-        /// \brief Remove a Model that is nested within this Model.
-        /// \param[in] _index
-        ///   Index of the model within this world.
-        /// \return True if the model was found and removed.
-        public: bool RemoveNestedModel(std::size_t _index);
-
-        /// \brief Remove a Model that is nested within this Model.
-        /// \param[in] _name
-        ///   Name of the model within this world.
-        /// \return True if the model was found and removed.
-        public: bool RemoveNestedModel(const std::string &_name);
-      };
-
-      public: template <typename PolicyT>
-      class Implementation : public virtual Feature::Implementation<PolicyT>
-      {
-        public: virtual bool RemoveNestedModelByIndex(
-            const Identity &_modelID, std::size_t _modelIndex) = 0;
-
-        public: virtual bool RemoveNestedModelByName(
-            const Identity &_modelID, const std::string &_modelName) = 0;
-      };
-    };
-
-    using RemoveEntities = FeatureList<
-      RemoveModelFromWorld,
-      RemoveNestedModelFromModel
-    >;
-  }
-}
-
-#include <ignition/physics/detail/RemoveEntities.hh>
-
-#endif
-=======
 #include <gz/physics/RemoveEntities.hh>
-#include <ignition/physics/config.hh>
->>>>>>> f1d3dad2
+#include <ignition/physics/config.hh>