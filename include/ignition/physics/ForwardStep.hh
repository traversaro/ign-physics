--- conflicted
+++ resolved
@@ -24,14 +24,9 @@
 #include <ignition/math.hh>
 #include <ignition/common/PluginMacros.hh>
 
-<<<<<<< HEAD
 #include <ignition/physics/SpecifyData.hh>
-#include <ignition/physics/CompositeDataMacros.hh>
 
 #include <ignition/physics/Feature.hh>
-=======
-#include "ignition/physics/SpecifyData.hh"
->>>>>>> 7441d131
 
 namespace ignition
 {
@@ -140,6 +135,8 @@
     // ---------------- ForwardStep Interface -----------------
     class IGNITION_PHYSICS_VISIBLE ForwardStep : public virtual Feature
     {
+      public: IGN_COMMON_SPECIALIZE_INTERFACE(ignition::physics::ForwardStep)
+
       public: using Input = ExpectData<
               ApplyExternalForceTorques,
               ApplyGeneralizedForces,
@@ -163,6 +160,8 @@
     // ---------------- SetState Interface -----------------
     class IGNITION_PHYSICS_VISIBLE SetState : public virtual Feature
     {
+      public: IGN_COMMON_SPECIALIZE_INTERFACE(ignition::physics::SetState)
+
       public: using State = CompositeData;
 
       template <typename FeatureType>
