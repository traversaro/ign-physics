/*
 * Copyright (C) 2017 Open Source Robotics Foundation
 *
 * Licensed under the Apache License, Version 2.0 (the "License");
 * you may not use this file except in compliance with the License.
 * You may obtain a copy of the License at
 *
 *     http://www.apache.org/licenses/LICENSE-2.0
 *
 * Unless required by applicable law or agreed to in writing, software
 * distributed under the License is distributed on an "AS IS" BASIS,
 * WITHOUT WARRANTIES OR CONDITIONS OF ANY KIND, either express or implied.
 * See the License for the specific language governing permissions and
 * limitations under the License.
 *
*/

#ifndef IGNITION_PHYSICS_FORWARDSTEP_HH_
#define IGNITION_PHYSICS_FORWARDSTEP_HH_

#include <ignition/common/PluginMacros.hh>

#include "ignition/math.hh"

#include "ignition/physics/SpecifyData.hh"
#include "ignition/physics/CompositeDataMacros.hh"

namespace ignition
{
  namespace physics
  {
    // ---------------- Output Data Structures -----------------
    // In the long-term, these data structures should be defined in some kind of
    // meta-file, and our build system should generate these definitions during
    // compilation. These are being defined here in this header until we know
    // more about how the ECS will work.

    struct WorldPose
    {
      IGN_PHYSICS_DATA_LABEL(ignition::physics::WorldPose)

      ignition::math::Pose3d pose;

      std::size_t body;
    };

<<<<<<< HEAD
    struct TargetPose : WorldPose
    {
      IGN_PHYSICS_DATA_LABEL(ignition::physics::TargetPose)
    };

    struct EndEffectorPose : WorldPose
    {
      IGN_PHYSICS_DATA_LABEL(ignition::physics::EndEffectorPose)
    };

    // ---------------- Output Data Structures -----------------
=======
>>>>>>> a95db5b5
    struct WorldPoses
    {
      IGN_PHYSICS_DATA_LABEL(ignition::physics::WorldPoses)

      std::vector<WorldPose> entries;
      std::string annotation;
    };

    struct Point
    {
      ignition::math::Vector3d point;

      std::size_t relativeTo;
      std::size_t inCoordinatesOf;
    };

    struct FreeVector
    {
      ignition::math::Vector3d vec;

      std::size_t inCoordinatesOf;
    };

    struct Contacts
    {
      IGN_PHYSICS_DATA_LABEL(ignition::physics::Contacts)

      std::vector<Point> entries;
      std::string annotation;
    };

    // ---------------- Input Data Structures -----------------
    // Same note as for Output Data Structures. Eventually, these should be
    // defined in some kind of meta files.

    struct ForceTorque
    {
      std::size_t body;
      Point location;

      FreeVector force;
      FreeVector torque;

      std::string annotation;
    };

    struct GeneralizedParameters
    {
      std::vector<std::size_t> dofs;
      std::vector<double> forces;
      std::string annotation;
    };

    struct PIDValues
    {
      double P;
      double I;
      double D;
    };

    struct ApplyExternalForceTorques
    {
      IGN_PHYSICS_DATA_LABEL(ignition::physics::ApplyExternalForceTorques)

      std::vector<ForceTorque> entries;
      std::string annotation;
    };

    struct ApplyGeneralizedForces
    {
      IGN_PHYSICS_DATA_LABEL(ignition::physics::ApplyJointGeneralizedForces)

      std::vector<GeneralizedParameters> forces;
      std::string annotation;
    };

    struct VelocityControlCommands
    {
      IGN_PHYSICS_DATA_LABEL(ignition::physics::VelocityControlCommands)

      std::vector<GeneralizedParameters> commands;
      std::string annotation;
    };

    struct ServoControlCommands
    {
      IGN_PHYSICS_DATA_LABEL(ignition::physics::ServoControlCommands)

      std::vector<GeneralizedParameters> commands;
      std::vector<PIDValues> gains;

      std::string annotation;
    };


    // ---------------- ForwardStep Interface -----------------
    class ForwardStep
    {
      public: IGN_COMMON_SPECIALIZE_INTERFACE(ignition::physics::ForwardStep)

      public: using Input = ExpectData<
              ApplyExternalForceTorques,
              ApplyGeneralizedForces,
              VelocityControlCommands,
              ServoControlCommands>;

      public: using Output = SpecifyData<
          RequireData<WorldPoses>,
          ExpectData<Contacts> >;

      public: using State = CompositeData;

      public: virtual void Step(Output &h, State &x, const Input &u) = 0;

      public: virtual ~ForwardStep() = default;
    };


    // ---------------- SetState Interface -----------------
    class SetState
    {
      public: IGN_COMMON_SPECIALIZE_INTERFACE(ignition::physics::SetState)

      public: using State = CompositeData;

      public: virtual void SetStateTo(const State &x) = 0;

      public: virtual ~SetState() = default;
    };
  }
}

#endif<|MERGE_RESOLUTION|>--- conflicted
+++ resolved
@@ -18,9 +18,8 @@
 #ifndef IGNITION_PHYSICS_FORWARDSTEP_HH_
 #define IGNITION_PHYSICS_FORWARDSTEP_HH_
 
+#include <ignition/math.hh>
 #include <ignition/common/PluginMacros.hh>
-
-#include "ignition/math.hh"
 
 #include "ignition/physics/SpecifyData.hh"
 #include "ignition/physics/CompositeDataMacros.hh"
@@ -44,7 +43,6 @@
       std::size_t body;
     };
 
-<<<<<<< HEAD
     struct TargetPose : WorldPose
     {
       IGN_PHYSICS_DATA_LABEL(ignition::physics::TargetPose)
@@ -55,9 +53,6 @@
       IGN_PHYSICS_DATA_LABEL(ignition::physics::EndEffectorPose)
     };
 
-    // ---------------- Output Data Structures -----------------
-=======
->>>>>>> a95db5b5
     struct WorldPoses
     {
       IGN_PHYSICS_DATA_LABEL(ignition::physics::WorldPoses)
