--- conflicted
+++ resolved
@@ -54,14 +54,6 @@
 
         /// \brief An implementation class can use this function to get the
         /// reference contained in the identity
-<<<<<<< HEAD
-        ///
-        protected: template<typename T>
-            T *ReferenceInterface(const Identity &_identity) const
-            {
-              return static_cast<T *>(this->Reference(_identity).get());
-            }
-=======
         /// \tparam T The stored pointer is cast to this type.
         /// \return A raw pointer from the stored shared_ptr but cast to the
         /// provided type T
@@ -70,7 +62,6 @@
         {
           return static_cast<T *>(this->Reference(_identity).get());
         }
->>>>>>> c2533ebe
       };
     }
 
