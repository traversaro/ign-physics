/*
 * Copyright (C) 2022 Open Source Robotics Foundation
 *
 * Licensed under the Apache License, Version 2.0 (the "License");
 * you may not use this file except in compliance with the License.
 * You may obtain a copy of the License at
 *
 *     http://www.apache.org/licenses/LICENSE-2.0
 *
 * Unless required by applicable law or agreed to in writing, software
 * distributed under the License is distributed on an "AS IS" BASIS,
 * WITHOUT WARRANTIES OR CONDITIONS OF ANY KIND, either express or implied.
 * See the License for the specific language governing permissions and
 * limitations under the License.
 *
 */

<<<<<<< HEAD
#ifndef IGNITION_PHYSICS_GETENTITIES_HH_
#define IGNITION_PHYSICS_GETENTITIES_HH_

#include <string>

#include <ignition/physics/FeatureList.hh>

namespace ignition
{
  namespace physics
  {
    /////////////////////////////////////////////////
    /// \brief This feature retrieves the physics engine name in use.
    class IGNITION_PHYSICS_VISIBLE GetEngineInfo : public virtual Feature
    {
      public: template <typename PolicyT, typename FeaturesT>
      class Engine : public virtual Feature::Engine<PolicyT, FeaturesT>
      {
        /// \brief Get the name of this engine. The meaning of an engine name
        /// is plugin-defined.
        public: const std::string &GetName() const;

        /// \brief Get the index of this engine. The meaning of an engine index
        /// is plugin-defined.
        public: std::size_t GetIndex() const;
      };

      public: template <typename PolicyT>
      class Implementation : public virtual Feature::Implementation<PolicyT>
      {
        public: virtual const std::string &GetEngineName(
            const Identity &_engineID) const = 0;

        public: virtual std::size_t GetEngineIndex(
            const Identity &_engineID) const = 0;
      };
    };

    /////////////////////////////////////////////////
    /// \brief This feature retrieves the world pointer using index or name
    /// from the physics engine in use.
    class IGNITION_PHYSICS_VISIBLE GetWorldFromEngine : public virtual Feature
    {
      public: template <typename PolicyT, typename FeaturesT>
      class Engine : public virtual Feature::Engine<PolicyT, FeaturesT>
      {
        // typedefs for the type of World that this engine can return.
        public: using WorldPtrType = WorldPtr<PolicyT, FeaturesT>;
        public: using ConstWorldPtrType = ConstWorldPtr<PolicyT, FeaturesT>;

        /// \brief Get the number of worlds inside this engine.
        public: std::size_t GetWorldCount() const;

        /// \brief Get a world that is being managed by this engine.
        /// \param[in] _index
        ///   Index of the world within this engine
        /// \return A world reference. If _index is GetWorldCount() or higher,
        /// this will be a nullptr.
        public: WorldPtrType GetWorld(std::size_t _index);

        /// \sa GetWorld(std::size_t)
        public: ConstWorldPtrType GetWorld(std::size_t _index) const;

        /// \brief Get a world that is being managed by this engine.
        /// \param[in] _name
        ///   Name of the world
        /// \return A world reference. If a world named _name does not exist in
        /// this engine, this will be a nullptr.
        public: WorldPtrType GetWorld(const std::string &_name);

        /// \sa GetWorld(const std::string &)
        public: ConstWorldPtrType GetWorld(const std::string &_name) const;
      };

      public: template <typename PolicyT, typename FeaturesT>
      class World : public virtual Feature::World<PolicyT, FeaturesT>
      {
        // typedefs for the type of Engine that this World can return
        public: using EnginePtrType = EnginePtr<PolicyT, FeaturesT>;
        public: using ConstEnginePtrType = ConstEnginePtr<PolicyT, FeaturesT>;

        /// \brief Get the name of this World.
        public: const std::string &GetName() const;

        /// \brief Get the index of this World within its engine.
        public: std::size_t GetIndex() const;

        /// \brief Get the Engine that is managing this World
        /// \return A reference to the Engine that is managing this World
        public: EnginePtrType GetEngine();

        /// \sa GetEngine()
        public: ConstEnginePtrType GetEngine() const;
      };

      public: template <typename PolicyT>
      class Implementation : public virtual Feature::Implementation<PolicyT>
      {
        public: virtual std::size_t GetWorldCount(
            const Identity &_engineID) const = 0;

        public: virtual Identity GetWorld(
            const Identity &_engineID, std::size_t _worldIndex) const = 0;

        public: virtual Identity GetWorld(
            const Identity &_engineID, const std::string &_worldName) const = 0;

        public: virtual const std::string &GetWorldName(
            const Identity &_worldID) const = 0;

        public: virtual std::size_t GetWorldIndex(
            const Identity &_worldID) const = 0;

        public: virtual Identity GetEngineOfWorld(
            const Identity &_worldID) const = 0;
      };
    };

    /////////////////////////////////////////////////
    /// \brief This feature retrieves the model pointer from the simulation
    /// world by specifying world index and model index/name.
    class IGNITION_PHYSICS_VISIBLE GetModelFromWorld : public virtual Feature
    {
      public: template <typename PolicyT, typename FeaturesT>
      class World : public virtual Feature::World<PolicyT, FeaturesT>
      {
        // typedefs for the type of Model that this World can return
        public: using ModelPtrType = ModelPtr<PolicyT, FeaturesT>;
        public: using ConstModelPtrType = ConstModelPtr<PolicyT, FeaturesT>;

        /// \brief Get the number of Models inside this World.
        public: std::size_t GetModelCount() const;

        /// \brief Get a Model that exists within this World.
        /// \param[in] _index
        ///   Index of the model within this world.
        /// \return A model reference. If _index is GetModelCount() or higher,
        /// this will be a nullptr.
        public: ModelPtrType GetModel(std::size_t _index);

        /// \sa GetModel(std::size_t)
        public: ConstModelPtrType GetModel(std::size_t _index) const;

        /// \brief Get a Model that exists within this World.
        /// \param[in] _name
        ///   Name of the model within this world.
        /// \return A model reference. If a model named _name does not exist in
        /// this world, this will be a nullptr.
        public: ModelPtrType GetModel(const std::string &_name);

        /// \sa GetModel(const std::string &)
        public: ConstModelPtrType GetModel(const std::string &_name) const;
      };

      public: template <typename PolicyT, typename FeaturesT>
      class Model : public virtual Feature::Model<PolicyT, FeaturesT>
      {
        // typedefs for the type of World that this Model can return
        public: using WorldPtrType = WorldPtr<PolicyT, FeaturesT>;
        public: using ConstWorldPtrType = ConstWorldPtr<PolicyT, FeaturesT>;

        /// \brief Get the name of this Model
        public: const std::string &GetName() const;

        /// \brief Get the index of this Model within its World
        public: std::size_t GetIndex() const;

        /// \brief Get the World that contains this Model.
        /// \return A reference to the World containing this Model.
        public: WorldPtrType GetWorld();

        /// \sa GetWorld()
        public: ConstWorldPtrType GetWorld() const;
      };

      public: template <typename PolicyT>
      class Implementation : public virtual Feature::Implementation<PolicyT>
      {
        public: virtual std::size_t GetModelCount(
            const Identity &_worldID) const = 0;

        public: virtual Identity GetModel(
            const Identity &_worldID, std::size_t _modelIndex) const = 0;

        public: virtual Identity GetModel(
            const Identity &_worldID, const std::string &_modelName) const = 0;

        public: virtual const std::string &GetModelName(
            const Identity &_modelID) const = 0;

        public: virtual std::size_t GetModelIndex(
            const Identity &_modelID) const = 0;

        public: virtual Identity GetWorldOfModel(
            const Identity &_modelID) const = 0;
      };
    };

    /////////////////////////////////////////////////
    /// \brief This feature retrieves the nested model pointer from the parent
    /// model by specifying the name or index of the nested model.
    class IGNITION_PHYSICS_VISIBLE GetNestedModelFromModel
        : public virtual FeatureWithRequirements<GetModelFromWorld>
    {
      public: template <typename PolicyT, typename FeaturesT>
      class Model : public virtual Feature::Model<PolicyT, FeaturesT>
      {
        // typedefs for the type of Model that this Model can return
        public: using ModelPtrType = ModelPtr<PolicyT, FeaturesT>;
        public: using ConstModelPtrType = ConstModelPtr<PolicyT, FeaturesT>;

        /// \brief Get the number of nested Models inside this Model.
        public: std::size_t GetNestedModelCount() const;

        /// \brief Get a nested Model that exists within this Model.
        /// \param[in] _index
        ///   Index of the model within this model.
        /// \return A model reference. If _index is GetNestedModelCount() or
        /// higher, this will be a nullptr.
        public: ModelPtrType GetNestedModel(std::size_t _index);

        /// \sa GetNestedModel(std::size_t)
        public: ConstModelPtrType GetNestedModel(std::size_t _index) const;

        /// \brief Get a nested Model that exists within this Model.
        /// \param[in] _name
        ///   Name of the nested model within this model.
        /// \return A model reference. If a nested model named _name does not
        /// exist in this model, this will be a nullptr.
        public: ModelPtrType GetNestedModel(const std::string &_name);

        /// \sa GetNestedModel(const std::string &)
        public: ConstModelPtrType GetNestedModel(
                    const std::string &_name) const;
      };

      public: template <typename PolicyT>
      class Implementation : public virtual Feature::Implementation<PolicyT>
      {
        public: virtual std::size_t GetNestedModelCount(
            const Identity &_modelID) const = 0;

        public: virtual Identity GetNestedModel(
            const Identity &_modelID, std::size_t _modelIndex) const = 0;

        public: virtual Identity GetNestedModel(
            const Identity &_modelID, const std::string &_modelName) const = 0;
      };
    };

    /////////////////////////////////////////////////
    /// \brief This feature retrieves the link pointer from the model
    /// by specifying model index and link index/name.
    class IGNITION_PHYSICS_VISIBLE GetLinkFromModel : public virtual Feature
    {
      public: template <typename PolicyT, typename FeaturesT>
      class Model : public virtual Feature::Model<PolicyT, FeaturesT>
      {
        // typedefs for the type of Link that this Model can return
        public: using LinkPtrType = LinkPtr<PolicyT, FeaturesT>;
        public: using ConstLinkPtrType = ConstLinkPtr<PolicyT, FeaturesT>;

        /// \brief Get the number of Links within this Model.
        public: std::size_t GetLinkCount() const;

        /// \brief Get a Link that exists within this Model.
        /// \param[in] _index
        ///   Index of the Link within this Model.
        /// \return A Link reference. If _index is GetLinkCount() or higher,
        /// this will be a nullptr.
        public: LinkPtrType GetLink(std::size_t _index);

        /// \sa GetLink(std::size_t)
        public: ConstLinkPtrType GetLink(std::size_t _index) const;

        /// \brief Get a Link that exists within this Model.
        /// \param[in] _name
        ///   Name of the Link within this Model.
        /// \return A Link reference. If a Link named _name does not exist in
        /// this Model, this will be a nullptr.
        public: LinkPtrType GetLink(const std::string &_name);

        /// \sa GetLink(const std::string &)
        public: ConstLinkPtrType GetLink(const std::string &_name) const;
      };

      public: template <typename PolicyT, typename FeaturesT>
      class Link : public virtual Feature::Link<PolicyT, FeaturesT>
      {
        // typedefs for the type of Model that this Link can return
        public: using ModelPtrType = ModelPtr<PolicyT, FeaturesT>;
        public: using ConstModelPtrType = ConstModelPtr<PolicyT, FeaturesT>;

        /// \brief Get the name of this Link
        public: const std::string &GetName() const;

        /// \brief Get the index of this Link within its Model.
        public: std::size_t GetIndex() const;

        /// \brief Get the model that contains this Link.
        /// \return A Model reference to the Model that contains this Link.
        public: ModelPtrType GetModel();

        /// \sa GetModel()
        public: ConstModelPtrType GetModel() const;
      };

      public: template <typename PolicyT>
      class Implementation : public virtual Feature::Implementation<PolicyT>
      {
        public: virtual std::size_t GetLinkCount(
            const Identity &_modelID) const = 0;

        public: virtual Identity GetLink(
            const Identity &_modelID, std::size_t _linkIndex) const = 0;

        public: virtual Identity GetLink(
            const Identity &_modelID, const std::string &_linkName) const = 0;

        public: virtual const std::string &GetLinkName(
            const Identity &_linkID) const = 0;

        public: virtual std::size_t GetLinkIndex(
            const Identity &_linkID) const = 0;

        public: virtual Identity GetModelOfLink(
            const Identity &_linkID) const = 0;
      };
    };

    /////////////////////////////////////////////////
    /// \brief This feature retrieves the joint pointer from the model
    /// by specifying model index and joint index/name.
    class IGNITION_PHYSICS_VISIBLE GetJointFromModel : public virtual Feature
    {
      public: template <typename PolicyT, typename FeaturesT>
      class Model : public virtual Feature::Model<PolicyT, FeaturesT>
      {
        // typedefs for the type of Joint that this Model can return
        public: using JointPtrType = JointPtr<PolicyT, FeaturesT>;
        public: using ConstJointPtrType = ConstJointPtr<PolicyT, FeaturesT>;

        /// \brief Get the number of Joints within this Model.
        public: std::size_t GetJointCount() const;

        /// \brief Get a Joint that exists within this Model.
        /// \param[in] _index
        ///   Index of the Joint within this Model.
        /// \return A Joint reference. If _index is GetJointCount() or higher,
        /// this will be a nullptr.
        public: JointPtrType GetJoint(std::size_t _index);

        /// \sa GetJoint(std::size_t)
        public: ConstJointPtrType GetJoint(std::size_t _index) const;

        /// \brief Get a Joint that exists within this Model.
        /// \param[in] _name
        ///   Name of the Joint within this Model.
        /// \return A Joint reference. If a Joint named _name does not exist in
        /// this Model, this will be a nullptr.
        public: JointPtrType GetJoint(const std::string &_name);

        /// \sa GetJoint(const std::string &)
        public: ConstJointPtrType GetJoint(const std::string &_name) const;
      };

      public: template <typename PolicyT, typename FeaturesT>
      class Joint : public virtual Feature::Joint<PolicyT, FeaturesT>
      {
        // typedefs for the type of Model that this Link can return
        public: using ModelPtrType = ModelPtr<PolicyT, FeaturesT>;
        public: using ConstModelPtrType = ConstModelPtr<PolicyT, FeaturesT>;

        /// \brief Get the name of this Joint.
        public: const std::string &GetName() const;

        /// \brief Get the index of this Joint within its Model.
        public: std::size_t GetIndex() const;

        /// \brief Get the model that contains this Link.
        /// \return A Model reference to the Model that contains this Link.
        public: ModelPtrType GetModel();

        /// \sa GetModel()
        public: ConstModelPtrType GetModel() const;
      };

      public: template <typename PolicyT>
      class Implementation : public virtual Feature::Implementation<PolicyT>
      {
        public: virtual std::size_t GetJointCount(
            const Identity &_modelID) const = 0;

        public: virtual Identity GetJoint(
            const Identity &_modelID, std::size_t _jointIndex) const = 0;

        public: virtual Identity GetJoint(
            const Identity &_modelID, const std::string &_jointName) const = 0;

        public: virtual const std::string &GetJointName(
            const Identity &_jointID) const = 0;

        public: virtual std::size_t GetJointIndex(
            const Identity &_jointID) const = 0;

        public: virtual Identity GetModelOfJoint(
            const Identity &_jointID) const = 0;
      };
    };

    /////////////////////////////////////////////////
    /// \brief This feature retrieves the shape pointer from the link
    /// by specifying link index and shape index/name.
    class IGNITION_PHYSICS_VISIBLE GetShapeFromLink : public virtual Feature
    {
      public: template <typename PolicyT, typename FeaturesT>
      class Link : public virtual Feature::Link<PolicyT, FeaturesT>
      {
        // typedefs for the type of Shape that this Link can return
        public: using ShapePtrType = ShapePtr<PolicyT, FeaturesT>;
        public: using ConstShapePtrType = ConstShapePtr<PolicyT, FeaturesT>;

        /// \brief Get the number of Shapes within this Link.
        public: std::size_t GetShapeCount() const;

        /// \brief Get a Shape that exists within this Link.
        /// \param[in] _index
        ///   Index of the Shape within this Link
        /// \return A Shape reference. If _index is GetShapeCount() or higher,
        /// this will be a nullptr.
        public: ShapePtrType GetShape(std::size_t _index);

        /// \sa GetShape(std::size_t)
        public: ConstShapePtrType GetShape(std::size_t _index) const;

        /// \brief Get a Shape that exists within this Link.
        /// \param[in] _name
        ///   Name of the Shape within this Link
        /// \return A Shape reference. If a Shape named _name does not exist in
        /// this Shape, this will be a nullptr.
        public: ShapePtrType GetShape(const std::string &_name);

        /// \sa GetShape(const std::string&)
        public: ConstShapePtrType GetShape(const std::string &_name) const;
      };

      public: template <typename PolicyT, typename FeaturesT>
      class Shape : public virtual Feature::Shape<PolicyT, FeaturesT>
      {
        // typedefs for the type of Link that this Shape can return
        public: using LinkPtrType = LinkPtr<PolicyT, FeaturesT>;
        public: using ConstLinkPtrType = ConstLinkPtr<PolicyT, FeaturesT>;

        /// \brief Get the name of this Shape.
        public: const std::string &GetName() const;

        /// \brief Get the index of this Shape within its Link.
        public: std::size_t GetIndex() const;

        /// \brief Get the Link that contains this Shape.
        /// \return a Link reference to the Link that contains this Shape.
        public: LinkPtrType GetLink();

        /// \sa GetLink()
        public: ConstLinkPtrType GetLink() const;
      };

      public: template <typename PolicyT>
      class Implementation : public virtual Feature::Implementation<PolicyT>
      {
        public: virtual std::size_t GetShapeCount(
            const Identity &_linkID) const = 0;

        public: virtual Identity GetShape(
            const Identity &_linkID, std::size_t _shapeIndex) const = 0;

        public: virtual Identity GetShape(
            const Identity &_linkID, const std::string &_shapeName) const = 0;

        public: virtual const std::string &GetShapeName(
            const Identity &_shapeID) const = 0;

        public: virtual std::size_t GetShapeIndex(
            const Identity &_shapeID) const = 0;

        public: virtual Identity GetLinkOfShape(
            const Identity &_shapeID) const = 0;
      };
    };

    struct GetEntities : FeatureList<
      GetEngineInfo,
      GetWorldFromEngine,
      GetModelFromWorld,
      GetNestedModelFromModel,
      GetLinkFromModel,
      GetJointFromModel,
      GetShapeFromLink
    > { };
  }
}

#include <ignition/physics/detail/GetEntities.hh>

#endif
=======
#include <gz/physics/GetEntities.hh>
#include <ignition/physics/config.hh>
>>>>>>> f1d3dad2
<|MERGE_RESOLUTION|>--- conflicted
+++ resolved
@@ -15,513 +15,5 @@
  *
  */
 
-<<<<<<< HEAD
-#ifndef IGNITION_PHYSICS_GETENTITIES_HH_
-#define IGNITION_PHYSICS_GETENTITIES_HH_
-
-#include <string>
-
-#include <ignition/physics/FeatureList.hh>
-
-namespace ignition
-{
-  namespace physics
-  {
-    /////////////////////////////////////////////////
-    /// \brief This feature retrieves the physics engine name in use.
-    class IGNITION_PHYSICS_VISIBLE GetEngineInfo : public virtual Feature
-    {
-      public: template <typename PolicyT, typename FeaturesT>
-      class Engine : public virtual Feature::Engine<PolicyT, FeaturesT>
-      {
-        /// \brief Get the name of this engine. The meaning of an engine name
-        /// is plugin-defined.
-        public: const std::string &GetName() const;
-
-        /// \brief Get the index of this engine. The meaning of an engine index
-        /// is plugin-defined.
-        public: std::size_t GetIndex() const;
-      };
-
-      public: template <typename PolicyT>
-      class Implementation : public virtual Feature::Implementation<PolicyT>
-      {
-        public: virtual const std::string &GetEngineName(
-            const Identity &_engineID) const = 0;
-
-        public: virtual std::size_t GetEngineIndex(
-            const Identity &_engineID) const = 0;
-      };
-    };
-
-    /////////////////////////////////////////////////
-    /// \brief This feature retrieves the world pointer using index or name
-    /// from the physics engine in use.
-    class IGNITION_PHYSICS_VISIBLE GetWorldFromEngine : public virtual Feature
-    {
-      public: template <typename PolicyT, typename FeaturesT>
-      class Engine : public virtual Feature::Engine<PolicyT, FeaturesT>
-      {
-        // typedefs for the type of World that this engine can return.
-        public: using WorldPtrType = WorldPtr<PolicyT, FeaturesT>;
-        public: using ConstWorldPtrType = ConstWorldPtr<PolicyT, FeaturesT>;
-
-        /// \brief Get the number of worlds inside this engine.
-        public: std::size_t GetWorldCount() const;
-
-        /// \brief Get a world that is being managed by this engine.
-        /// \param[in] _index
-        ///   Index of the world within this engine
-        /// \return A world reference. If _index is GetWorldCount() or higher,
-        /// this will be a nullptr.
-        public: WorldPtrType GetWorld(std::size_t _index);
-
-        /// \sa GetWorld(std::size_t)
-        public: ConstWorldPtrType GetWorld(std::size_t _index) const;
-
-        /// \brief Get a world that is being managed by this engine.
-        /// \param[in] _name
-        ///   Name of the world
-        /// \return A world reference. If a world named _name does not exist in
-        /// this engine, this will be a nullptr.
-        public: WorldPtrType GetWorld(const std::string &_name);
-
-        /// \sa GetWorld(const std::string &)
-        public: ConstWorldPtrType GetWorld(const std::string &_name) const;
-      };
-
-      public: template <typename PolicyT, typename FeaturesT>
-      class World : public virtual Feature::World<PolicyT, FeaturesT>
-      {
-        // typedefs for the type of Engine that this World can return
-        public: using EnginePtrType = EnginePtr<PolicyT, FeaturesT>;
-        public: using ConstEnginePtrType = ConstEnginePtr<PolicyT, FeaturesT>;
-
-        /// \brief Get the name of this World.
-        public: const std::string &GetName() const;
-
-        /// \brief Get the index of this World within its engine.
-        public: std::size_t GetIndex() const;
-
-        /// \brief Get the Engine that is managing this World
-        /// \return A reference to the Engine that is managing this World
-        public: EnginePtrType GetEngine();
-
-        /// \sa GetEngine()
-        public: ConstEnginePtrType GetEngine() const;
-      };
-
-      public: template <typename PolicyT>
-      class Implementation : public virtual Feature::Implementation<PolicyT>
-      {
-        public: virtual std::size_t GetWorldCount(
-            const Identity &_engineID) const = 0;
-
-        public: virtual Identity GetWorld(
-            const Identity &_engineID, std::size_t _worldIndex) const = 0;
-
-        public: virtual Identity GetWorld(
-            const Identity &_engineID, const std::string &_worldName) const = 0;
-
-        public: virtual const std::string &GetWorldName(
-            const Identity &_worldID) const = 0;
-
-        public: virtual std::size_t GetWorldIndex(
-            const Identity &_worldID) const = 0;
-
-        public: virtual Identity GetEngineOfWorld(
-            const Identity &_worldID) const = 0;
-      };
-    };
-
-    /////////////////////////////////////////////////
-    /// \brief This feature retrieves the model pointer from the simulation
-    /// world by specifying world index and model index/name.
-    class IGNITION_PHYSICS_VISIBLE GetModelFromWorld : public virtual Feature
-    {
-      public: template <typename PolicyT, typename FeaturesT>
-      class World : public virtual Feature::World<PolicyT, FeaturesT>
-      {
-        // typedefs for the type of Model that this World can return
-        public: using ModelPtrType = ModelPtr<PolicyT, FeaturesT>;
-        public: using ConstModelPtrType = ConstModelPtr<PolicyT, FeaturesT>;
-
-        /// \brief Get the number of Models inside this World.
-        public: std::size_t GetModelCount() const;
-
-        /// \brief Get a Model that exists within this World.
-        /// \param[in] _index
-        ///   Index of the model within this world.
-        /// \return A model reference. If _index is GetModelCount() or higher,
-        /// this will be a nullptr.
-        public: ModelPtrType GetModel(std::size_t _index);
-
-        /// \sa GetModel(std::size_t)
-        public: ConstModelPtrType GetModel(std::size_t _index) const;
-
-        /// \brief Get a Model that exists within this World.
-        /// \param[in] _name
-        ///   Name of the model within this world.
-        /// \return A model reference. If a model named _name does not exist in
-        /// this world, this will be a nullptr.
-        public: ModelPtrType GetModel(const std::string &_name);
-
-        /// \sa GetModel(const std::string &)
-        public: ConstModelPtrType GetModel(const std::string &_name) const;
-      };
-
-      public: template <typename PolicyT, typename FeaturesT>
-      class Model : public virtual Feature::Model<PolicyT, FeaturesT>
-      {
-        // typedefs for the type of World that this Model can return
-        public: using WorldPtrType = WorldPtr<PolicyT, FeaturesT>;
-        public: using ConstWorldPtrType = ConstWorldPtr<PolicyT, FeaturesT>;
-
-        /// \brief Get the name of this Model
-        public: const std::string &GetName() const;
-
-        /// \brief Get the index of this Model within its World
-        public: std::size_t GetIndex() const;
-
-        /// \brief Get the World that contains this Model.
-        /// \return A reference to the World containing this Model.
-        public: WorldPtrType GetWorld();
-
-        /// \sa GetWorld()
-        public: ConstWorldPtrType GetWorld() const;
-      };
-
-      public: template <typename PolicyT>
-      class Implementation : public virtual Feature::Implementation<PolicyT>
-      {
-        public: virtual std::size_t GetModelCount(
-            const Identity &_worldID) const = 0;
-
-        public: virtual Identity GetModel(
-            const Identity &_worldID, std::size_t _modelIndex) const = 0;
-
-        public: virtual Identity GetModel(
-            const Identity &_worldID, const std::string &_modelName) const = 0;
-
-        public: virtual const std::string &GetModelName(
-            const Identity &_modelID) const = 0;
-
-        public: virtual std::size_t GetModelIndex(
-            const Identity &_modelID) const = 0;
-
-        public: virtual Identity GetWorldOfModel(
-            const Identity &_modelID) const = 0;
-      };
-    };
-
-    /////////////////////////////////////////////////
-    /// \brief This feature retrieves the nested model pointer from the parent
-    /// model by specifying the name or index of the nested model.
-    class IGNITION_PHYSICS_VISIBLE GetNestedModelFromModel
-        : public virtual FeatureWithRequirements<GetModelFromWorld>
-    {
-      public: template <typename PolicyT, typename FeaturesT>
-      class Model : public virtual Feature::Model<PolicyT, FeaturesT>
-      {
-        // typedefs for the type of Model that this Model can return
-        public: using ModelPtrType = ModelPtr<PolicyT, FeaturesT>;
-        public: using ConstModelPtrType = ConstModelPtr<PolicyT, FeaturesT>;
-
-        /// \brief Get the number of nested Models inside this Model.
-        public: std::size_t GetNestedModelCount() const;
-
-        /// \brief Get a nested Model that exists within this Model.
-        /// \param[in] _index
-        ///   Index of the model within this model.
-        /// \return A model reference. If _index is GetNestedModelCount() or
-        /// higher, this will be a nullptr.
-        public: ModelPtrType GetNestedModel(std::size_t _index);
-
-        /// \sa GetNestedModel(std::size_t)
-        public: ConstModelPtrType GetNestedModel(std::size_t _index) const;
-
-        /// \brief Get a nested Model that exists within this Model.
-        /// \param[in] _name
-        ///   Name of the nested model within this model.
-        /// \return A model reference. If a nested model named _name does not
-        /// exist in this model, this will be a nullptr.
-        public: ModelPtrType GetNestedModel(const std::string &_name);
-
-        /// \sa GetNestedModel(const std::string &)
-        public: ConstModelPtrType GetNestedModel(
-                    const std::string &_name) const;
-      };
-
-      public: template <typename PolicyT>
-      class Implementation : public virtual Feature::Implementation<PolicyT>
-      {
-        public: virtual std::size_t GetNestedModelCount(
-            const Identity &_modelID) const = 0;
-
-        public: virtual Identity GetNestedModel(
-            const Identity &_modelID, std::size_t _modelIndex) const = 0;
-
-        public: virtual Identity GetNestedModel(
-            const Identity &_modelID, const std::string &_modelName) const = 0;
-      };
-    };
-
-    /////////////////////////////////////////////////
-    /// \brief This feature retrieves the link pointer from the model
-    /// by specifying model index and link index/name.
-    class IGNITION_PHYSICS_VISIBLE GetLinkFromModel : public virtual Feature
-    {
-      public: template <typename PolicyT, typename FeaturesT>
-      class Model : public virtual Feature::Model<PolicyT, FeaturesT>
-      {
-        // typedefs for the type of Link that this Model can return
-        public: using LinkPtrType = LinkPtr<PolicyT, FeaturesT>;
-        public: using ConstLinkPtrType = ConstLinkPtr<PolicyT, FeaturesT>;
-
-        /// \brief Get the number of Links within this Model.
-        public: std::size_t GetLinkCount() const;
-
-        /// \brief Get a Link that exists within this Model.
-        /// \param[in] _index
-        ///   Index of the Link within this Model.
-        /// \return A Link reference. If _index is GetLinkCount() or higher,
-        /// this will be a nullptr.
-        public: LinkPtrType GetLink(std::size_t _index);
-
-        /// \sa GetLink(std::size_t)
-        public: ConstLinkPtrType GetLink(std::size_t _index) const;
-
-        /// \brief Get a Link that exists within this Model.
-        /// \param[in] _name
-        ///   Name of the Link within this Model.
-        /// \return A Link reference. If a Link named _name does not exist in
-        /// this Model, this will be a nullptr.
-        public: LinkPtrType GetLink(const std::string &_name);
-
-        /// \sa GetLink(const std::string &)
-        public: ConstLinkPtrType GetLink(const std::string &_name) const;
-      };
-
-      public: template <typename PolicyT, typename FeaturesT>
-      class Link : public virtual Feature::Link<PolicyT, FeaturesT>
-      {
-        // typedefs for the type of Model that this Link can return
-        public: using ModelPtrType = ModelPtr<PolicyT, FeaturesT>;
-        public: using ConstModelPtrType = ConstModelPtr<PolicyT, FeaturesT>;
-
-        /// \brief Get the name of this Link
-        public: const std::string &GetName() const;
-
-        /// \brief Get the index of this Link within its Model.
-        public: std::size_t GetIndex() const;
-
-        /// \brief Get the model that contains this Link.
-        /// \return A Model reference to the Model that contains this Link.
-        public: ModelPtrType GetModel();
-
-        /// \sa GetModel()
-        public: ConstModelPtrType GetModel() const;
-      };
-
-      public: template <typename PolicyT>
-      class Implementation : public virtual Feature::Implementation<PolicyT>
-      {
-        public: virtual std::size_t GetLinkCount(
-            const Identity &_modelID) const = 0;
-
-        public: virtual Identity GetLink(
-            const Identity &_modelID, std::size_t _linkIndex) const = 0;
-
-        public: virtual Identity GetLink(
-            const Identity &_modelID, const std::string &_linkName) const = 0;
-
-        public: virtual const std::string &GetLinkName(
-            const Identity &_linkID) const = 0;
-
-        public: virtual std::size_t GetLinkIndex(
-            const Identity &_linkID) const = 0;
-
-        public: virtual Identity GetModelOfLink(
-            const Identity &_linkID) const = 0;
-      };
-    };
-
-    /////////////////////////////////////////////////
-    /// \brief This feature retrieves the joint pointer from the model
-    /// by specifying model index and joint index/name.
-    class IGNITION_PHYSICS_VISIBLE GetJointFromModel : public virtual Feature
-    {
-      public: template <typename PolicyT, typename FeaturesT>
-      class Model : public virtual Feature::Model<PolicyT, FeaturesT>
-      {
-        // typedefs for the type of Joint that this Model can return
-        public: using JointPtrType = JointPtr<PolicyT, FeaturesT>;
-        public: using ConstJointPtrType = ConstJointPtr<PolicyT, FeaturesT>;
-
-        /// \brief Get the number of Joints within this Model.
-        public: std::size_t GetJointCount() const;
-
-        /// \brief Get a Joint that exists within this Model.
-        /// \param[in] _index
-        ///   Index of the Joint within this Model.
-        /// \return A Joint reference. If _index is GetJointCount() or higher,
-        /// this will be a nullptr.
-        public: JointPtrType GetJoint(std::size_t _index);
-
-        /// \sa GetJoint(std::size_t)
-        public: ConstJointPtrType GetJoint(std::size_t _index) const;
-
-        /// \brief Get a Joint that exists within this Model.
-        /// \param[in] _name
-        ///   Name of the Joint within this Model.
-        /// \return A Joint reference. If a Joint named _name does not exist in
-        /// this Model, this will be a nullptr.
-        public: JointPtrType GetJoint(const std::string &_name);
-
-        /// \sa GetJoint(const std::string &)
-        public: ConstJointPtrType GetJoint(const std::string &_name) const;
-      };
-
-      public: template <typename PolicyT, typename FeaturesT>
-      class Joint : public virtual Feature::Joint<PolicyT, FeaturesT>
-      {
-        // typedefs for the type of Model that this Link can return
-        public: using ModelPtrType = ModelPtr<PolicyT, FeaturesT>;
-        public: using ConstModelPtrType = ConstModelPtr<PolicyT, FeaturesT>;
-
-        /// \brief Get the name of this Joint.
-        public: const std::string &GetName() const;
-
-        /// \brief Get the index of this Joint within its Model.
-        public: std::size_t GetIndex() const;
-
-        /// \brief Get the model that contains this Link.
-        /// \return A Model reference to the Model that contains this Link.
-        public: ModelPtrType GetModel();
-
-        /// \sa GetModel()
-        public: ConstModelPtrType GetModel() const;
-      };
-
-      public: template <typename PolicyT>
-      class Implementation : public virtual Feature::Implementation<PolicyT>
-      {
-        public: virtual std::size_t GetJointCount(
-            const Identity &_modelID) const = 0;
-
-        public: virtual Identity GetJoint(
-            const Identity &_modelID, std::size_t _jointIndex) const = 0;
-
-        public: virtual Identity GetJoint(
-            const Identity &_modelID, const std::string &_jointName) const = 0;
-
-        public: virtual const std::string &GetJointName(
-            const Identity &_jointID) const = 0;
-
-        public: virtual std::size_t GetJointIndex(
-            const Identity &_jointID) const = 0;
-
-        public: virtual Identity GetModelOfJoint(
-            const Identity &_jointID) const = 0;
-      };
-    };
-
-    /////////////////////////////////////////////////
-    /// \brief This feature retrieves the shape pointer from the link
-    /// by specifying link index and shape index/name.
-    class IGNITION_PHYSICS_VISIBLE GetShapeFromLink : public virtual Feature
-    {
-      public: template <typename PolicyT, typename FeaturesT>
-      class Link : public virtual Feature::Link<PolicyT, FeaturesT>
-      {
-        // typedefs for the type of Shape that this Link can return
-        public: using ShapePtrType = ShapePtr<PolicyT, FeaturesT>;
-        public: using ConstShapePtrType = ConstShapePtr<PolicyT, FeaturesT>;
-
-        /// \brief Get the number of Shapes within this Link.
-        public: std::size_t GetShapeCount() const;
-
-        /// \brief Get a Shape that exists within this Link.
-        /// \param[in] _index
-        ///   Index of the Shape within this Link
-        /// \return A Shape reference. If _index is GetShapeCount() or higher,
-        /// this will be a nullptr.
-        public: ShapePtrType GetShape(std::size_t _index);
-
-        /// \sa GetShape(std::size_t)
-        public: ConstShapePtrType GetShape(std::size_t _index) const;
-
-        /// \brief Get a Shape that exists within this Link.
-        /// \param[in] _name
-        ///   Name of the Shape within this Link
-        /// \return A Shape reference. If a Shape named _name does not exist in
-        /// this Shape, this will be a nullptr.
-        public: ShapePtrType GetShape(const std::string &_name);
-
-        /// \sa GetShape(const std::string&)
-        public: ConstShapePtrType GetShape(const std::string &_name) const;
-      };
-
-      public: template <typename PolicyT, typename FeaturesT>
-      class Shape : public virtual Feature::Shape<PolicyT, FeaturesT>
-      {
-        // typedefs for the type of Link that this Shape can return
-        public: using LinkPtrType = LinkPtr<PolicyT, FeaturesT>;
-        public: using ConstLinkPtrType = ConstLinkPtr<PolicyT, FeaturesT>;
-
-        /// \brief Get the name of this Shape.
-        public: const std::string &GetName() const;
-
-        /// \brief Get the index of this Shape within its Link.
-        public: std::size_t GetIndex() const;
-
-        /// \brief Get the Link that contains this Shape.
-        /// \return a Link reference to the Link that contains this Shape.
-        public: LinkPtrType GetLink();
-
-        /// \sa GetLink()
-        public: ConstLinkPtrType GetLink() const;
-      };
-
-      public: template <typename PolicyT>
-      class Implementation : public virtual Feature::Implementation<PolicyT>
-      {
-        public: virtual std::size_t GetShapeCount(
-            const Identity &_linkID) const = 0;
-
-        public: virtual Identity GetShape(
-            const Identity &_linkID, std::size_t _shapeIndex) const = 0;
-
-        public: virtual Identity GetShape(
-            const Identity &_linkID, const std::string &_shapeName) const = 0;
-
-        public: virtual const std::string &GetShapeName(
-            const Identity &_shapeID) const = 0;
-
-        public: virtual std::size_t GetShapeIndex(
-            const Identity &_shapeID) const = 0;
-
-        public: virtual Identity GetLinkOfShape(
-            const Identity &_shapeID) const = 0;
-      };
-    };
-
-    struct GetEntities : FeatureList<
-      GetEngineInfo,
-      GetWorldFromEngine,
-      GetModelFromWorld,
-      GetNestedModelFromModel,
-      GetLinkFromModel,
-      GetJointFromModel,
-      GetShapeFromLink
-    > { };
-  }
-}
-
-#include <ignition/physics/detail/GetEntities.hh>
-
-#endif
-=======
 #include <gz/physics/GetEntities.hh>
-#include <ignition/physics/config.hh>
->>>>>>> f1d3dad2
+#include <ignition/physics/config.hh>