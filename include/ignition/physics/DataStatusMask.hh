--- conflicted
+++ resolved
@@ -26,11 +26,7 @@
   {
     /// \brief This struct can be used to tweak the behavior of
     /// OperateOnSpecifiedData at run-time.
-<<<<<<< HEAD
-    struct  DataStatusMask
-=======
     struct IGNITION_PHYSICS_VISIBLE DataStatusMask
->>>>>>> 57a3810a
     {
       enum Condition
       {
