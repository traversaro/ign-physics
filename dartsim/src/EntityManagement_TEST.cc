/*
 * Copyright (C) 2018 Open Source Robotics Foundation
 *
 * Licensed under the Apache License, Version 2.0 (the "License");
 * you may not use this file except in compliance with the License.
 * You may obtain a copy of the License at
 *
 *     http://www.apache.org/licenses/LICENSE-2.0
 *
 * Unless required by applicable law or agreed to in writing, software
 * distributed under the License is distributed on an "AS IS" BASIS,
 * WITHOUT WARRANTIES OR CONDITIONS OF ANY KIND, either express or implied.
 * See the License for the specific language governing permissions and
 * limitations under the License.
 *
*/

#include <gtest/gtest.h>

#include <gz/plugin/Loader.hh>

<<<<<<< HEAD
#include <gz/common/geospatial/Dem.hh>
#include <gz/common/geospatial/ImageHeightmap.hh>
#include <gz/common/MeshManager.hh>
#include <gz/common/Filesystem.hh>
=======
#include <ignition/common/ImageHeightmap.hh>
#include <gz/common/MeshManager.hh>
#include <ignition/common/Filesystem.hh>
>>>>>>> 1cf7a88d

#include <gz/math/eigen3/Conversions.hh>

#include <gz/physics/Joint.hh>
#include <gz/physics/RequestEngine.hh>
#include <gz/physics/RevoluteJoint.hh>

#include "EntityManagementFeatures.hh"
#include "JointFeatures.hh"
#include "KinematicsFeatures.hh"
#include "ShapeFeatures.hh"

<<<<<<< HEAD
struct TestFeatureList : gz::physics::FeatureList<
    gz::physics::dartsim::EntityManagementFeatureList,
    gz::physics::dartsim::JointFeatureList,
    gz::physics::dartsim::KinematicsFeatureList,
    gz::physics::dartsim::ShapeFeatureList
=======
using namespace ignition;

struct TestFeatureList : physics::FeatureList<
    physics::dartsim::EntityManagementFeatureList,
    physics::dartsim::JointFeatureList,
    physics::dartsim::KinematicsFeatureList,
    physics::dartsim::ShapeFeatureList
>>>>>>> 1cf7a88d
> { };

TEST(EntityManagement_TEST, ConstructEmptyWorld)
{
<<<<<<< HEAD
  gz::plugin::Loader loader;
  loader.LoadLib(dartsim_plugin_LIB);

  gz::plugin::PluginPtr dartsim =
      loader.Instantiate("gz::physics::dartsim::Plugin");

  auto engine =
      gz::physics::RequestEngine3d<TestFeatureList>::From(dartsim);
=======
  plugin::Loader loader;
  loader.LoadLib(dartsim_plugin_LIB);

  plugin::PluginPtr dartsim =
      loader.Instantiate("ignition::physics::dartsim::Plugin");

  auto engine =
      physics::RequestEngine3d<TestFeatureList>::From(dartsim);
>>>>>>> 1cf7a88d
  ASSERT_NE(nullptr, engine);

  auto world = engine->ConstructEmptyWorld("empty world");
  ASSERT_NE(nullptr, world);
  EXPECT_EQ("empty world", world->GetName());
  EXPECT_EQ(engine, world->GetEngine());

  auto model = world->ConstructEmptyModel("empty model");
  ASSERT_NE(nullptr, model);
  EXPECT_EQ("empty model", model->GetName());
  EXPECT_EQ(world, model->GetWorld());
  EXPECT_NE(model, world->ConstructEmptyModel("dummy"));

  auto nestedModel = model->ConstructEmptyNestedModel("empty nested model");
  ASSERT_NE(nullptr, nestedModel);
  EXPECT_EQ("empty nested model", nestedModel->GetName());
  EXPECT_EQ(1u, model->GetNestedModelCount());
  EXPECT_EQ(world, nestedModel->GetWorld());
  EXPECT_EQ(0u, model->GetIndex());
  EXPECT_EQ(nestedModel, model->GetNestedModel(0));
  EXPECT_EQ(nestedModel, model->GetNestedModel("empty nested model"));
  EXPECT_NE(nestedModel, nestedModel->ConstructEmptyNestedModel("dummy"));
  // This should remain 1 since we're adding a nested model in `nestedModel` not
  // in `model`.
  EXPECT_EQ(1u, model->GetNestedModelCount());
  EXPECT_EQ(1u, nestedModel->GetNestedModelCount());

  auto link = model->ConstructEmptyLink("empty link");
  ASSERT_NE(nullptr, link);
  EXPECT_EQ("empty link", link->GetName());
  EXPECT_EQ(model, link->GetModel());
  EXPECT_NE(link, model->ConstructEmptyLink("dummy"));
  EXPECT_EQ(0u, link->GetIndex());
  EXPECT_EQ(model, link->GetModel());

  auto joint = link->AttachRevoluteJoint(nullptr);
  EXPECT_NEAR((Eigen::Vector3d::UnitX() - joint->GetAxis()).norm(), 0.0, 1e-6);
  EXPECT_DOUBLE_EQ(0.0, joint->GetPosition(0));

  joint->SetAxis(Eigen::Vector3d::UnitZ());
  EXPECT_NEAR((Eigen::Vector3d::UnitZ() - joint->GetAxis()).norm(), 0.0, 1e-6);

  auto child = model->ConstructEmptyLink("child link");
  EXPECT_EQ(2u, child->GetIndex());
  EXPECT_EQ(model, child->GetModel());

  const std::string boxName = "box";
  const Eigen::Vector3d boxSize(0.1, 0.2, 0.3);
  auto box = link->AttachBoxShape(boxName, boxSize);
  EXPECT_EQ(boxName, box->GetName());
  EXPECT_NEAR((boxSize - box->GetSize()).norm(), 0.0, 1e-6);

  EXPECT_EQ(1u, link->GetShapeCount());
  auto boxCopy = link->GetShape(0u);
  EXPECT_EQ(box, boxCopy);


  auto prismatic = child->AttachPrismaticJoint(
        link, "prismatic", Eigen::Vector3d::UnitZ());
  const double zPos = 2.5;
  const double zVel = 9.1;
  const double zAcc = 10.2;
  prismatic->SetPosition(0, zPos);
  prismatic->SetVelocity(0, zVel);
  prismatic->SetAcceleration(0, zAcc);

<<<<<<< HEAD
  const gz::physics::FrameData3d childData =
=======
  const physics::FrameData3d childData =
>>>>>>> 1cf7a88d
      child->FrameDataRelativeToWorld();

  const Eigen::Vector3d childPosition = childData.pose.translation();
  EXPECT_DOUBLE_EQ(0.0, childPosition.x());
  EXPECT_DOUBLE_EQ(0.0, childPosition.y());
  EXPECT_DOUBLE_EQ(zPos, childPosition.z());

  const Eigen::Vector3d childVelocity = childData.linearVelocity;
  EXPECT_DOUBLE_EQ(0.0, childVelocity.x());
  EXPECT_DOUBLE_EQ(0.0, childVelocity.y());
  EXPECT_DOUBLE_EQ(zVel, childVelocity.z());

  const Eigen::Vector3d childAcceleration = childData.linearAcceleration;
  EXPECT_DOUBLE_EQ(0.0, childAcceleration.x());
  EXPECT_DOUBLE_EQ(0.0, childAcceleration.y());
  EXPECT_DOUBLE_EQ(zAcc, childAcceleration.z());

  const double yPos = 11.5;
  Eigen::Isometry3d childSpherePose = Eigen::Isometry3d::Identity();
  childSpherePose.translate(Eigen::Vector3d(0.0, yPos, 0.0));
  auto sphere = child->AttachSphereShape("child sphere", 1.0, childSpherePose);

<<<<<<< HEAD
  const gz::physics::FrameData3d sphereData =
=======
  const physics::FrameData3d sphereData =
>>>>>>> 1cf7a88d
      sphere->FrameDataRelativeToWorld();

  const Eigen::Vector3d spherePosition = sphereData.pose.translation();
  EXPECT_DOUBLE_EQ(0.0, spherePosition.x());
  EXPECT_DOUBLE_EQ(yPos, spherePosition.y());
  EXPECT_DOUBLE_EQ(zPos, spherePosition.z());

  const Eigen::Vector3d sphereVelocity = sphereData.linearVelocity;
  EXPECT_DOUBLE_EQ(0.0, sphereVelocity.x());
  EXPECT_DOUBLE_EQ(0.0, sphereVelocity.y());
  EXPECT_DOUBLE_EQ(zVel, sphereVelocity.z());

  const Eigen::Vector3d sphereAcceleration = sphereData.linearAcceleration;
  EXPECT_DOUBLE_EQ(0.0, sphereAcceleration.x());
  EXPECT_DOUBLE_EQ(0.0, sphereAcceleration.y());
  EXPECT_DOUBLE_EQ(zAcc, sphereAcceleration.z());

<<<<<<< HEAD
  const gz::physics::FrameData3d relativeSphereData =
=======
  const physics::FrameData3d relativeSphereData =
>>>>>>> 1cf7a88d
      sphere->FrameDataRelativeTo(*child);
  const Eigen::Vector3d relativeSpherePosition =
      relativeSphereData.pose.translation();
  EXPECT_DOUBLE_EQ(0.0, relativeSpherePosition.x());
  EXPECT_DOUBLE_EQ(yPos, relativeSpherePosition.y());
  EXPECT_DOUBLE_EQ(0.0, relativeSpherePosition.z());

  auto meshLink = model->ConstructEmptyLink("mesh_link");
  meshLink->AttachFixedJoint(child, "fixed");

<<<<<<< HEAD
  const std::string meshFilename = gz::common::joinPaths(
      GZ_PHYSICS_RESOURCE_DIR, "chassis.dae");
  auto &meshManager = *gz::common::MeshManager::Instance();
=======
  const std::string meshFilename = ignition::common::joinPaths(
      IGNITION_PHYSICS_RESOURCE_DIR, "chassis.dae");
  auto &meshManager = *common::MeshManager::Instance();
>>>>>>> 1cf7a88d
  auto *mesh = meshManager.Load(meshFilename);

  auto meshShape = meshLink->AttachMeshShape("chassis", *mesh);
  const auto originalMeshSize = mesh->Max() - mesh->Min();
  const auto meshShapeSize = meshShape->GetSize();

  // Note: dartsim uses assimp for storing mesh data, and assimp by default uses
  // single floating point precision (instead of double precision), so we can't
  // expect these values to be exact.
  for (std::size_t i = 0; i < 3; ++i)
    EXPECT_NEAR(originalMeshSize[i], meshShapeSize[i], 1e-6);

  EXPECT_NEAR(meshShapeSize[0], 0.5106, 1e-4);
  EXPECT_NEAR(meshShapeSize[1], 0.3831, 1e-4);
  EXPECT_NEAR(meshShapeSize[2], 0.1956, 1e-4);

<<<<<<< HEAD
  const gz::math::Pose3d pose(0, 0, 0.2, 0, 0, 0);
  const gz::math::Vector3d scale(0.5, 1.0, 0.25);
  auto meshShapeScaled = meshLink->AttachMeshShape("small_chassis", *mesh,
                          gz::math::eigen3::convert(pose),
                          gz::math::eigen3::convert(scale));
=======
  const math::Pose3d pose(0, 0, 0.2, 0, 0, 0);
  const math::Vector3d scale(0.5, 1.0, 0.25);
  auto meshShapeScaled = meshLink->AttachMeshShape("small_chassis", *mesh,
                          math::eigen3::convert(pose),
                          math::eigen3::convert(scale));
>>>>>>> 1cf7a88d
  const auto meshShapeScaledSize = meshShapeScaled->GetSize();

  // Note: dartsim uses assimp for storing mesh data, and assimp by default uses
  // single floating point precision (instead of double precision), so we can't
  // expect these values to be exact.
  for (std::size_t i = 0; i < 3; ++i)
    EXPECT_NEAR(originalMeshSize[i] * scale[i], meshShapeScaledSize[i], 1e-6);

  EXPECT_NEAR(meshShapeScaledSize[0], 0.2553, 1e-4);
  EXPECT_NEAR(meshShapeScaledSize[1], 0.3831, 1e-4);
  EXPECT_NEAR(meshShapeScaledSize[2], 0.0489, 1e-4);

  // image heightmap
  auto heightmapLink = model->ConstructEmptyLink("heightmap_link");
  heightmapLink->AttachFixedJoint(child, "heightmap_joint");

  auto heightmapFilename = gz::common::joinPaths(
      GZ_PHYSICS_RESOURCE_DIR, "heightmap_bowl.png");
  gz::common::ImageHeightmap data;
  EXPECT_EQ(0, data.Load(heightmapFilename));

  const gz::math::Vector3d size({129, 129, 10});
  auto heightmapShape = heightmapLink->AttachHeightmapShape("heightmap", data,
      gz::math::eigen3::convert(pose),
      gz::math::eigen3::convert(size));

  EXPECT_NEAR(size.X(), heightmapShape->GetSize()[0], 1e-6);
  EXPECT_NEAR(size.Y(), heightmapShape->GetSize()[1], 1e-6);
  EXPECT_NEAR(size.Z(), heightmapShape->GetSize()[2], 1e-6);

  auto heightmapShapeGeneric = heightmapLink->GetShape("heightmap");
  ASSERT_NE(nullptr, heightmapShapeGeneric);
  EXPECT_EQ(nullptr, heightmapShapeGeneric->CastToBoxShape());
  auto heightmapShapeRecast = heightmapShapeGeneric->CastToHeightmapShape();
  ASSERT_NE(nullptr, heightmapShapeRecast);
  EXPECT_NEAR(size.X(), heightmapShapeRecast->GetSize()[0], 1e-6);
  EXPECT_NEAR(size.Y(), heightmapShapeRecast->GetSize()[1], 1e-6);
  EXPECT_NEAR(size.Z(), heightmapShapeRecast->GetSize()[2], 1e-6);

  //  dem heightmap
  auto demLink = model->ConstructEmptyLink("dem_link");
  demLink->AttachFixedJoint(child, "dem_joint");

  auto demFilename = gz::common::joinPaths(
      GZ_PHYSICS_RESOURCE_DIR, "volcano.tif");
  gz::common::Dem dem;
  EXPECT_EQ(0, dem.Load(demFilename));

  gz::math::Vector3d sizeDem;
  sizeDem.X(dem.WorldWidth());
  sizeDem.Y(dem.WorldHeight());
  sizeDem.Z(dem.MaxElevation() - dem.MinElevation());

  auto demShape = demLink->AttachHeightmapShape("dem", dem,
      gz::math::eigen3::convert(pose),
      gz::math::eigen3::convert(sizeDem));

  // there is a loss in precision with large dems since heightmaps use floats
  EXPECT_NEAR(sizeDem.X(), demShape->GetSize()[0], 1e-3);
  EXPECT_NEAR(sizeDem.Y(), demShape->GetSize()[1], 1e-3);
  EXPECT_NEAR(sizeDem.Z(), demShape->GetSize()[2], 1e-6);

  auto demShapeGeneric = demLink->GetShape("dem");
  ASSERT_NE(nullptr, demShapeGeneric);
  EXPECT_EQ(nullptr, demShapeGeneric->CastToBoxShape());
  auto demShapeRecast = demShapeGeneric->CastToHeightmapShape();
  ASSERT_NE(nullptr, demShapeRecast);
  EXPECT_NEAR(sizeDem.X(), demShapeRecast->GetSize()[0], 1e-3);
  EXPECT_NEAR(sizeDem.Y(), demShapeRecast->GetSize()[1], 1e-3);
  EXPECT_NEAR(sizeDem.Z(), demShapeRecast->GetSize()[2], 1e-6);
}

TEST(EntityManagement_TEST, RemoveEntities)
{
<<<<<<< HEAD
  gz::plugin::Loader loader;
  loader.LoadLib(dartsim_plugin_LIB);

  gz::plugin::PluginPtr dartsim =
      loader.Instantiate("gz::physics::dartsim::Plugin");

  auto engine =
      gz::physics::RequestEngine3d<TestFeatureList>::From(dartsim);
=======
  plugin::Loader loader;
  loader.LoadLib(dartsim_plugin_LIB);

  plugin::PluginPtr dartsim =
      loader.Instantiate("ignition::physics::dartsim::Plugin");

  auto engine =
      physics::RequestEngine3d<TestFeatureList>::From(dartsim);
>>>>>>> 1cf7a88d
  ASSERT_NE(nullptr, engine);

  auto world = engine->ConstructEmptyWorld("empty world");
  ASSERT_NE(nullptr, world);
  auto model = world->ConstructEmptyModel("empty model");
  ASSERT_NE(nullptr, model);

  auto modelAlias = world->GetModel(0);

  model->Remove();
  EXPECT_TRUE(model->Removed());
  EXPECT_TRUE(modelAlias->Removed());
  EXPECT_EQ(nullptr, world->GetModel(0));
  EXPECT_EQ(nullptr, world->GetModel("empty model"));
  EXPECT_EQ(0ul, world->GetModelCount());

  // Calling GetName shouldn't throw
  EXPECT_EQ("empty model", model->GetName());

  auto model2 = world->ConstructEmptyModel("model2");
  ASSERT_NE(nullptr, model2);
  EXPECT_EQ(0ul, model2->GetIndex());
  world->RemoveModel(0);
  EXPECT_EQ(0ul, world->GetModelCount());

  auto parentModel = world->ConstructEmptyModel("parent model");
  ASSERT_NE(nullptr, parentModel);
  EXPECT_EQ(0u, parentModel->GetNestedModelCount());
  auto nestedModel1 =
      parentModel->ConstructEmptyNestedModel("empty nested model1");
  ASSERT_NE(nullptr, nestedModel1);
  EXPECT_EQ(1u, parentModel->GetNestedModelCount());

  EXPECT_TRUE(parentModel->RemoveNestedModel(0));
  EXPECT_EQ(0u, parentModel->GetNestedModelCount());
  EXPECT_TRUE(nestedModel1->Removed());

  auto nestedModel2 =
      parentModel->ConstructEmptyNestedModel("empty nested model2");
  ASSERT_NE(nullptr, nestedModel2);
  EXPECT_EQ(nestedModel2, parentModel->GetNestedModel(0));
  EXPECT_TRUE(parentModel->RemoveNestedModel("empty nested model2"));
  EXPECT_EQ(0u, parentModel->GetNestedModelCount());
  EXPECT_TRUE(nestedModel2->Removed());

  auto nestedModel3 =
      parentModel->ConstructEmptyNestedModel("empty nested model3");
  ASSERT_NE(nullptr, nestedModel3);
  EXPECT_EQ(nestedModel3, parentModel->GetNestedModel(0));
  EXPECT_TRUE(nestedModel3->Remove());
  EXPECT_EQ(0u, parentModel->GetNestedModelCount());
  EXPECT_TRUE(nestedModel3->Removed());

  auto nestedModel4 =
      parentModel->ConstructEmptyNestedModel("empty nested model4");
  ASSERT_NE(nullptr, nestedModel4);
  EXPECT_EQ(nestedModel4, parentModel->GetNestedModel(0));
  // Remove the parent model and check that the nested model is removed as well
  EXPECT_TRUE(parentModel->Remove());
  EXPECT_TRUE(nestedModel4->Removed());
}

TEST(EntityManagement_TEST, ModelByIndexWithNestedModels)
{
  gz::plugin::Loader loader;
  loader.LoadLib(dartsim_plugin_LIB);

  gz::plugin::PluginPtr dartsim =
      loader.Instantiate("gz::physics::dartsim::Plugin");

  auto engine =
      gz::physics::RequestEngine3d<TestFeatureList>::From(dartsim);
  ASSERT_NE(nullptr, engine);

  auto world = engine->ConstructEmptyWorld("empty world");
  ASSERT_NE(nullptr, world);
  auto model1 = world->ConstructEmptyModel("model1");
  ASSERT_NE(nullptr, model1);
  EXPECT_EQ(0ul, model1->GetIndex());

  auto parentModel = world->ConstructEmptyModel("parent model");
  ASSERT_NE(nullptr, parentModel);
  EXPECT_EQ(1ul, parentModel->GetIndex());

  auto nestedModel1 =
      parentModel->ConstructEmptyNestedModel("empty nested model1");
  ASSERT_NE(nullptr, nestedModel1);
  EXPECT_EQ(0ul, nestedModel1->GetIndex());

  auto model2 = world->ConstructEmptyModel("model2");
  ASSERT_NE(nullptr, model2);
  EXPECT_EQ(2ul, model2->GetIndex());
  EXPECT_TRUE(model2->Remove());

  auto model2Again = world->ConstructEmptyModel("model2_again");
  ASSERT_NE(nullptr, model2Again);
  EXPECT_EQ(2ul, model2Again->GetIndex());
}<|MERGE_RESOLUTION|>--- conflicted
+++ resolved
@@ -19,16 +19,10 @@
 
 #include <gz/plugin/Loader.hh>
 
-<<<<<<< HEAD
 #include <gz/common/geospatial/Dem.hh>
 #include <gz/common/geospatial/ImageHeightmap.hh>
 #include <gz/common/MeshManager.hh>
 #include <gz/common/Filesystem.hh>
-=======
-#include <ignition/common/ImageHeightmap.hh>
-#include <gz/common/MeshManager.hh>
-#include <ignition/common/Filesystem.hh>
->>>>>>> 1cf7a88d
 
 #include <gz/math/eigen3/Conversions.hh>
 
@@ -41,44 +35,25 @@
 #include "KinematicsFeatures.hh"
 #include "ShapeFeatures.hh"
 
-<<<<<<< HEAD
-struct TestFeatureList : gz::physics::FeatureList<
-    gz::physics::dartsim::EntityManagementFeatureList,
-    gz::physics::dartsim::JointFeatureList,
-    gz::physics::dartsim::KinematicsFeatureList,
-    gz::physics::dartsim::ShapeFeatureList
-=======
-using namespace ignition;
+using namespace gz;
 
 struct TestFeatureList : physics::FeatureList<
     physics::dartsim::EntityManagementFeatureList,
     physics::dartsim::JointFeatureList,
     physics::dartsim::KinematicsFeatureList,
     physics::dartsim::ShapeFeatureList
->>>>>>> 1cf7a88d
 > { };
 
 TEST(EntityManagement_TEST, ConstructEmptyWorld)
 {
-<<<<<<< HEAD
-  gz::plugin::Loader loader;
-  loader.LoadLib(dartsim_plugin_LIB);
-
-  gz::plugin::PluginPtr dartsim =
-      loader.Instantiate("gz::physics::dartsim::Plugin");
-
-  auto engine =
-      gz::physics::RequestEngine3d<TestFeatureList>::From(dartsim);
-=======
   plugin::Loader loader;
   loader.LoadLib(dartsim_plugin_LIB);
 
   plugin::PluginPtr dartsim =
-      loader.Instantiate("ignition::physics::dartsim::Plugin");
+      loader.Instantiate("gz::physics::dartsim::Plugin");
 
   auto engine =
       physics::RequestEngine3d<TestFeatureList>::From(dartsim);
->>>>>>> 1cf7a88d
   ASSERT_NE(nullptr, engine);
 
   auto world = engine->ConstructEmptyWorld("empty world");
@@ -145,11 +120,7 @@
   prismatic->SetVelocity(0, zVel);
   prismatic->SetAcceleration(0, zAcc);
 
-<<<<<<< HEAD
-  const gz::physics::FrameData3d childData =
-=======
   const physics::FrameData3d childData =
->>>>>>> 1cf7a88d
       child->FrameDataRelativeToWorld();
 
   const Eigen::Vector3d childPosition = childData.pose.translation();
@@ -172,11 +143,7 @@
   childSpherePose.translate(Eigen::Vector3d(0.0, yPos, 0.0));
   auto sphere = child->AttachSphereShape("child sphere", 1.0, childSpherePose);
 
-<<<<<<< HEAD
-  const gz::physics::FrameData3d sphereData =
-=======
   const physics::FrameData3d sphereData =
->>>>>>> 1cf7a88d
       sphere->FrameDataRelativeToWorld();
 
   const Eigen::Vector3d spherePosition = sphereData.pose.translation();
@@ -194,11 +161,7 @@
   EXPECT_DOUBLE_EQ(0.0, sphereAcceleration.y());
   EXPECT_DOUBLE_EQ(zAcc, sphereAcceleration.z());
 
-<<<<<<< HEAD
-  const gz::physics::FrameData3d relativeSphereData =
-=======
   const physics::FrameData3d relativeSphereData =
->>>>>>> 1cf7a88d
       sphere->FrameDataRelativeTo(*child);
   const Eigen::Vector3d relativeSpherePosition =
       relativeSphereData.pose.translation();
@@ -209,15 +172,9 @@
   auto meshLink = model->ConstructEmptyLink("mesh_link");
   meshLink->AttachFixedJoint(child, "fixed");
 
-<<<<<<< HEAD
-  const std::string meshFilename = gz::common::joinPaths(
+  const std::string meshFilename = common::joinPaths(
       GZ_PHYSICS_RESOURCE_DIR, "chassis.dae");
-  auto &meshManager = *gz::common::MeshManager::Instance();
-=======
-  const std::string meshFilename = ignition::common::joinPaths(
-      IGNITION_PHYSICS_RESOURCE_DIR, "chassis.dae");
   auto &meshManager = *common::MeshManager::Instance();
->>>>>>> 1cf7a88d
   auto *mesh = meshManager.Load(meshFilename);
 
   auto meshShape = meshLink->AttachMeshShape("chassis", *mesh);
@@ -234,19 +191,11 @@
   EXPECT_NEAR(meshShapeSize[1], 0.3831, 1e-4);
   EXPECT_NEAR(meshShapeSize[2], 0.1956, 1e-4);
 
-<<<<<<< HEAD
-  const gz::math::Pose3d pose(0, 0, 0.2, 0, 0, 0);
-  const gz::math::Vector3d scale(0.5, 1.0, 0.25);
-  auto meshShapeScaled = meshLink->AttachMeshShape("small_chassis", *mesh,
-                          gz::math::eigen3::convert(pose),
-                          gz::math::eigen3::convert(scale));
-=======
   const math::Pose3d pose(0, 0, 0.2, 0, 0, 0);
   const math::Vector3d scale(0.5, 1.0, 0.25);
   auto meshShapeScaled = meshLink->AttachMeshShape("small_chassis", *mesh,
                           math::eigen3::convert(pose),
                           math::eigen3::convert(scale));
->>>>>>> 1cf7a88d
   const auto meshShapeScaledSize = meshShapeScaled->GetSize();
 
   // Note: dartsim uses assimp for storing mesh data, and assimp by default uses
@@ -263,15 +212,15 @@
   auto heightmapLink = model->ConstructEmptyLink("heightmap_link");
   heightmapLink->AttachFixedJoint(child, "heightmap_joint");
 
-  auto heightmapFilename = gz::common::joinPaths(
+  auto heightmapFilename = common::joinPaths(
       GZ_PHYSICS_RESOURCE_DIR, "heightmap_bowl.png");
-  gz::common::ImageHeightmap data;
+  common::ImageHeightmap data;
   EXPECT_EQ(0, data.Load(heightmapFilename));
 
-  const gz::math::Vector3d size({129, 129, 10});
+  const math::Vector3d size({129, 129, 10});
   auto heightmapShape = heightmapLink->AttachHeightmapShape("heightmap", data,
-      gz::math::eigen3::convert(pose),
-      gz::math::eigen3::convert(size));
+      math::eigen3::convert(pose),
+      math::eigen3::convert(size));
 
   EXPECT_NEAR(size.X(), heightmapShape->GetSize()[0], 1e-6);
   EXPECT_NEAR(size.Y(), heightmapShape->GetSize()[1], 1e-6);
@@ -290,19 +239,19 @@
   auto demLink = model->ConstructEmptyLink("dem_link");
   demLink->AttachFixedJoint(child, "dem_joint");
 
-  auto demFilename = gz::common::joinPaths(
+  auto demFilename = common::joinPaths(
       GZ_PHYSICS_RESOURCE_DIR, "volcano.tif");
-  gz::common::Dem dem;
+  common::Dem dem;
   EXPECT_EQ(0, dem.Load(demFilename));
 
-  gz::math::Vector3d sizeDem;
+  math::Vector3d sizeDem;
   sizeDem.X(dem.WorldWidth());
   sizeDem.Y(dem.WorldHeight());
   sizeDem.Z(dem.MaxElevation() - dem.MinElevation());
 
   auto demShape = demLink->AttachHeightmapShape("dem", dem,
-      gz::math::eigen3::convert(pose),
-      gz::math::eigen3::convert(sizeDem));
+      math::eigen3::convert(pose),
+      math::eigen3::convert(sizeDem));
 
   // there is a loss in precision with large dems since heightmaps use floats
   EXPECT_NEAR(sizeDem.X(), demShape->GetSize()[0], 1e-3);
@@ -321,25 +270,14 @@
 
 TEST(EntityManagement_TEST, RemoveEntities)
 {
-<<<<<<< HEAD
-  gz::plugin::Loader loader;
-  loader.LoadLib(dartsim_plugin_LIB);
-
-  gz::plugin::PluginPtr dartsim =
-      loader.Instantiate("gz::physics::dartsim::Plugin");
-
-  auto engine =
-      gz::physics::RequestEngine3d<TestFeatureList>::From(dartsim);
-=======
   plugin::Loader loader;
   loader.LoadLib(dartsim_plugin_LIB);
 
   plugin::PluginPtr dartsim =
-      loader.Instantiate("ignition::physics::dartsim::Plugin");
+      loader.Instantiate("gz::physics::dartsim::Plugin");
 
   auto engine =
       physics::RequestEngine3d<TestFeatureList>::From(dartsim);
->>>>>>> 1cf7a88d
   ASSERT_NE(nullptr, engine);
 
   auto world = engine->ConstructEmptyWorld("empty world");
@@ -404,14 +342,14 @@
 
 TEST(EntityManagement_TEST, ModelByIndexWithNestedModels)
 {
-  gz::plugin::Loader loader;
+  plugin::Loader loader;
   loader.LoadLib(dartsim_plugin_LIB);
 
-  gz::plugin::PluginPtr dartsim =
+  plugin::PluginPtr dartsim =
       loader.Instantiate("gz::physics::dartsim::Plugin");
 
   auto engine =
-      gz::physics::RequestEngine3d<TestFeatureList>::From(dartsim);
+      physics::RequestEngine3d<TestFeatureList>::From(dartsim);
   ASSERT_NE(nullptr, engine);
 
   auto world = engine->ConstructEmptyWorld("empty world");
