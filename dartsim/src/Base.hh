--- conflicted
+++ resolved
@@ -470,11 +470,7 @@
       // We have not found a welded node associated with _link. This shouldn't
       // happen.
       gzerr << "Could not find welded body node for link " << _link->name
-<<<<<<< HEAD
-             << ". Merging of link and welded body failed.";
-=======
             << ". Merging of link and welded body failed.";
->>>>>>> 5343ab9f
       return;
     }
 
