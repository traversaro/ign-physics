/*
 * Copyright (C) 2018 Open Source Robotics Foundation
 *
 * Licensed under the Apache License, Version 2.0 (the "License");
 * you may not use this file except in compliance with the License.
 * You may obtain a copy of the License at
 *
 *     http://www.apache.org/licenses/LICENSE-2.0
 *
 * Unless required by applicable law or agreed to in writing, software
 * distributed under the License is distributed on an "AS IS" BASIS,
 * WITHOUT WARRANTIES OR CONDITIONS OF ANY KIND, either express or implied.
 * See the License for the specific language governing permissions and
 * limitations under the License.
 *
 */

#include <gtest/gtest.h>

#include <iostream>

#include <ignition/physics/FindFeatures.hh>
#include <ignition/plugin/Loader.hh>
#include <ignition/physics/RequestEngine.hh>

// Features
#include <ignition/physics/ForwardStep.hh>
#include <ignition/physics/FrameSemantics.hh>
#include <ignition/physics/GetEntities.hh>
#include <ignition/physics/sdf/ConstructWorld.hh>

#include <sdf/Root.hh>
#include <sdf/World.hh>

#include <test/PhysicsPluginsList.hh>

using TestFeatureList = ignition::physics::FeatureList<
  ignition::physics::LinkFrameSemantics,
  ignition::physics::ForwardStep,
  ignition::physics::GetEntities,
  ignition::physics::sdf::ConstructSdfWorld
>;

using TestWorldPtr = ignition::physics::World3dPtr<TestFeatureList>;

std::unordered_set<TestWorldPtr> LoadWorlds(
    const std::string &_library,
    const std::string &_world)
{
  ignition::plugin::Loader loader;
  loader.LoadLibrary(_library);

  const std::set<std::string> pluginNames =
      ignition::physics::FindFeatures3d<TestFeatureList>::From(loader);

  std::unordered_set<TestWorldPtr> worlds;
  for (const std::string &name : pluginNames)
  {
    ignition::plugin::PluginPtr plugin = loader.Instantiate(name);

    std::cout << " -- Plugin name: " << name << std::endl;

    auto engine =
        ignition::physics::RequestEngine3d<TestFeatureList>::From(plugin);
    EXPECT_NE(nullptr, engine);

    sdf::Root root;
    const sdf::Errors &errors = root.Load(_world);
    const sdf::World *sdfWorld = root.WorldByIndex(0);
    auto world = engine->ConstructWorld(*sdfWorld);

    worlds.insert(world);
  }

  return worlds;
}

class SimulationFeatures_TEST
  : public ::testing::Test,
    public ::testing::WithParamInterface<std::string>
{};

INSTANTIATE_TEST_CASE_P(PhysicsPlugins, SimulationFeatures_TEST,
    ::testing::ValuesIn(ignition::physics::test::g_PhysicsPluginLibraries),); // NOLINT

// Test that the dartsim plugin loaded all the relevant information correctly.
TEST_P(SimulationFeatures_TEST, Falling)
{
  const std::string library = GetParam();
  if (library.empty())
    return;

  std::cout << "Testing library " << library << std::endl;
  auto worlds = LoadWorlds(library, TEST_WORLD_DIR "/falling.world");

  for (const auto &world : worlds)
  {
<<<<<<< HEAD
    world->Step(output, state, input);
=======
    ignition::physics::ForwardStep::Input input;
    ignition::physics::ForwardStep::State state;
    ignition::physics::ForwardStep::Output output;

    for (size_t i = 0; i < 1000; ++i)
    {
      world->Step(output, state, input);
      // for (size_t j = 0; j < world->GetModelCount(); ++j)
      // {
      //   auto model = world->GetModel(j);
      //   auto link = model->GetLink(0);
      //   auto pos =
      //       link->FrameDataRelativeToWorld().pose.translation().transpose();
      //   std::cout << model->GetName() << ": " << pos << std::endl;
      // }
    }

    auto link = world->GetModel(0)->GetLink(0);
    auto pos = link->FrameDataRelativeToWorld().pose.translation();
    EXPECT_NEAR(pos.z(), 1.0, 5e-2);
>>>>>>> a7388740
  }
}

int main(int argc, char *argv[])
{
  ::testing::InitGoogleTest(&argc, argv);
  return RUN_ALL_TESTS();
}<|MERGE_RESOLUTION|>--- conflicted
+++ resolved
@@ -95,9 +95,6 @@
 
   for (const auto &world : worlds)
   {
-<<<<<<< HEAD
-    world->Step(output, state, input);
-=======
     ignition::physics::ForwardStep::Input input;
     ignition::physics::ForwardStep::State state;
     ignition::physics::ForwardStep::Output output;
@@ -105,20 +102,11 @@
     for (size_t i = 0; i < 1000; ++i)
     {
       world->Step(output, state, input);
-      // for (size_t j = 0; j < world->GetModelCount(); ++j)
-      // {
-      //   auto model = world->GetModel(j);
-      //   auto link = model->GetLink(0);
-      //   auto pos =
-      //       link->FrameDataRelativeToWorld().pose.translation().transpose();
-      //   std::cout << model->GetName() << ": " << pos << std::endl;
-      // }
     }
 
     auto link = world->GetModel(0)->GetLink(0);
     auto pos = link->FrameDataRelativeToWorld().pose.translation();
     EXPECT_NEAR(pos.z(), 1.0, 5e-2);
->>>>>>> a7388740
   }
 }
 
