/*
 * Copyright (C) 2018 Open Source Robotics Foundation
 *
 * Licensed under the Apache License, Version 2.0 (the "License");
 * you may not use this file except in compliance with the License.
 * You may obtain a copy of the License at
 *
 *     http://www.apache.org/licenses/LICENSE-2.0
 *
 * Unless required by applicable law or agreed to in writing, software
 * distributed under the License is distributed on an "AS IS" BASIS,
 * WITHOUT WARRANTIES OR CONDITIONS OF ANY KIND, either express or implied.
 * See the License for the specific language governing permissions and
 * limitations under the License.
 *
*/

#ifndef IGNITION_PHYSICS_DARTSIM_SRC_JOINTFEATURES_HH_
#define IGNITION_PHYSICS_DARTSIM_SRC_JOINTFEATURES_HH_

#include <string>

#include <ignition/physics/Joint.hh>
#include <ignition/physics/FixedJoint.hh>
#include <ignition/physics/FreeJoint.hh>
#include <ignition/physics/PrismaticJoint.hh>
#include <ignition/physics/RevoluteJoint.hh>

#include "Base.hh"

namespace ignition {
namespace physics {
namespace dartsim {

struct JointFeatureList : FeatureList<
  GetBasicJointState,
  SetBasicJointState,
  GetBasicJointProperties,
  SetJointTransformFromParentFeature,
  SetJointTransformToChildFeature,

  SetFreeJointRelativeTransformFeature,

  AttachFixedJointFeature,

  SetRevoluteJointProperties,
  GetRevoluteJointProperties,
  AttachRevoluteJointFeature,

  SetPrismaticJointProperties,
  GetPrismaticJointProperties,
<<<<<<< HEAD
  AttachPrismaticJointFeature
> { };
=======
  AttachPrismaticJointFeature,

  SetJointVelocityCommandFeature
>;
>>>>>>> 0d563921

class JointFeatures :
    public virtual Base,
    public virtual Implements3d<JointFeatureList>
{
  // ----- Get Basic Joint State -----
  public: double GetJointPosition(
      const Identity &_id, const std::size_t _dof) const override;

  public: double GetJointVelocity(
      const Identity &_id, const std::size_t _dof) const override;

  public: double GetJointAcceleration(
      const Identity &_id, const std::size_t _dof) const override;

  public: double GetJointForce(
      const Identity &_id, const std::size_t _dof) const override;

  public: Pose3d GetJointTransform(const Identity &_id) const override;


  // ----- Set Basic Joint State -----
  public: void SetJointPosition(
      const Identity &_id, const std::size_t _dof,
      const double _value) override;

  public: void SetJointVelocity(
      const Identity &_id, const std::size_t _dof,
      const double _value) override;

  public: void SetJointAcceleration(
      const Identity &_id, const std::size_t _dof,
      const double _value) override;

  public: void SetJointForce(
      const Identity &_id, const std::size_t _dof,
      const double _value) override;


  // ----- Get Basic Joint Properties -----
  public: std::size_t GetJointDegreesOfFreedom(
      const Identity &_id) const override;

  public: Pose3d GetJointTransformFromParent(
      const Identity &_id) const override;

  public: Pose3d GetJointTransformToChild(
      const Identity &_id) const override;


  // ----- Set Basic Joint Properties -----
  public: void SetJointTransformFromParent(
      const Identity &_id, const Pose3d &_pose) override;

  public: void SetJointTransformToChild(
      const Identity &_id, const Pose3d &_pose) override;


  // ----- Fixed Joint -----
  public: Identity CastToFixedJoint(
      const Identity &_jointID) const override;

  public: Identity AttachFixedJoint(
      const Identity &_childID,
      const BaseLink3dPtr &_parent,
      const std::string &_name) override;


  // ----- Free Joint -----
  public: Identity CastToFreeJoint(
      const Identity &_jointID) const override;

  public: void SetFreeJointRelativeTransform(
      const Identity &_jointID, const Pose3d &_pose) override;


  // ----- Revolute Joint -----
  public: Identity CastToRevoluteJoint(
      const Identity &_jointID) const override;

  public: AngularVector3d GetRevoluteJointAxis(
      const Identity &_jointID) const override;

  public: void SetRevoluteJointAxis(
      const Identity &_jointID, const AngularVector3d &_axis) override;

  public: Identity AttachRevoluteJoint(
      const Identity &_childID,
      const BaseLink3dPtr &_parent,
      const std::string &_name,
      const AngularVector3d &_axis) override;


  // ----- Prismatic Joint -----
  public: Identity CastToPrismaticJoint(
      const Identity &_jointID) const override;

  public: LinearVector3d GetPrismaticJointAxis(
      const Identity &_jointID) const override;

  public: void SetPrismaticJointAxis(
      const Identity &_jointID, const LinearVector3d &_axis) override;

  public: Identity AttachPrismaticJoint(
      const Identity &_childID,
      const BaseLink3dPtr &_parent,
      const std::string &_name,
      const LinearVector3d &_axis) override;

  // ----- Joint Commands -----
  public: void SetJointVelocityCommand(
      const Identity &_id, const std::size_t _dof,
      const double _value) override;
};

}
}
}

#endif<|MERGE_RESOLUTION|>--- conflicted
+++ resolved
@@ -49,15 +49,10 @@
 
   SetPrismaticJointProperties,
   GetPrismaticJointProperties,
-<<<<<<< HEAD
-  AttachPrismaticJointFeature
-> { };
-=======
   AttachPrismaticJointFeature,
 
   SetJointVelocityCommandFeature
->;
->>>>>>> 0d563921
+> { };
 
 class JointFeatures :
     public virtual Base,
