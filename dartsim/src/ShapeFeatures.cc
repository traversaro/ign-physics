/*
 * Copyright (C) 2018 Open Source Robotics Foundation
 *
 * Licensed under the Apache License, Version 2.0 (the "License");
 * you may not use this file except in compliance with the License.
 * You may obtain a copy of the License at
 *
 *     http://www.apache.org/licenses/LICENSE-2.0
 *
 * Unless required by applicable law or agreed to in writing, software
 * distributed under the License is distributed on an "AS IS" BASIS,
 * WITHOUT WARRANTIES OR CONDITIONS OF ANY KIND, either express or implied.
 * See the License for the specific language governing permissions and
 * limitations under the License.
 *
*/

#include "ShapeFeatures.hh"

#include <memory>

#include <dart/dynamics/BoxShape.hpp>
#include <dart/dynamics/CapsuleShape.hpp>
#include <dart/dynamics/CylinderShape.hpp>
#include <dart/dynamics/EllipsoidShape.hpp>
#include <dart/dynamics/HeightmapShape.hpp>
#include <dart/dynamics/MeshShape.hpp>
#include <dart/dynamics/PlaneShape.hpp>
#include <dart/dynamics/Shape.hpp>
#include <dart/dynamics/SphereShape.hpp>

#include <gz/common/Mesh.hh>
#include <gz/common/MeshManager.hh>

#include "CustomHeightmapShape.hh"
#include "CustomMeshShape.hh"

namespace gz {
namespace physics {
namespace dartsim {

/////////////////////////////////////////////////
Pose3d ShapeFeatures::GetShapeRelativeTransform(
    const Identity &_shapeID) const
{
  const auto *shapeInfo = this->ReferenceInterface<ShapeInfo>(_shapeID);
  return shapeInfo->node->getRelativeTransform() *
         shapeInfo->tf_offset.inverse();
}

/////////////////////////////////////////////////
void ShapeFeatures::SetShapeRelativeTransform(
    const Identity &_shapeID, const Pose3d &_pose)
{
  const auto *shapeInfo = this->ReferenceInterface<ShapeInfo>(_shapeID);
  shapeInfo->node->setRelativeTransform(_pose * shapeInfo->tf_offset);
}

/////////////////////////////////////////////////
Identity ShapeFeatures::CastToBoxShape(const Identity &_shapeID) const
{
  const auto *shapeInfo = this->ReferenceInterface<ShapeInfo>(_shapeID);

  const dart::dynamics::ShapePtr &shape = shapeInfo->node->getShape();

  if (dynamic_cast<dart::dynamics::BoxShape*>(shape.get()))
    return this->GenerateIdentity(_shapeID, this->Reference(_shapeID));

  return this->GenerateInvalidId();
}

/////////////////////////////////////////////////
LinearVector3d ShapeFeatures::GetBoxShapeSize(
    const Identity &_boxID) const
{
  const auto *boxInfo = this->ReferenceInterface<ShapeInfo>(_boxID);
  dart::dynamics::BoxShape *box = static_cast<dart::dynamics::BoxShape*>(
        boxInfo->node->getShape().get());

  return box->getSize();
}

/////////////////////////////////////////////////
Identity ShapeFeatures::AttachBoxShape(
    const Identity &_linkID,
    const std::string &_name,
    const LinearVector3d &_size,
    const Pose3d &_pose)
{
  auto box = std::make_shared<dart::dynamics::BoxShape>(_size);

  DartBodyNode *bn = this->ReferenceInterface<LinkInfo>(_linkID)->link.get();
  dart::dynamics::ShapeNode *sn =
      bn->createShapeNodeWith<dart::dynamics::CollisionAspect,
                              dart::dynamics::DynamicsAspect>(
          box, bn->getName() + ":" + _name);

  sn->setRelativeTransform(_pose);
  const std::size_t shapeID = this->AddShape({sn, _name});
  return this->GenerateIdentity(shapeID, this->shapes.at(shapeID));
}

/////////////////////////////////////////////////
Identity ShapeFeatures::CastToCapsuleShape(const Identity &_shapeID) const
{
  const auto *shapeInfo = this->ReferenceInterface<ShapeInfo>(_shapeID);

  const dart::dynamics::ShapePtr &shape = shapeInfo->node->getShape();

  if (dynamic_cast<dart::dynamics::CapsuleShape *>(shape.get()))
    return this->GenerateIdentity(_shapeID, this->Reference(_shapeID));

  return this->GenerateInvalidId();
}

/////////////////////////////////////////////////
double ShapeFeatures::GetCapsuleShapeRadius(
    const Identity &_capsuleID) const
{
  const auto *shapeInfo = this->ReferenceInterface<ShapeInfo>(_capsuleID);

  dart::dynamics::CapsuleShape *capsule =
      static_cast<dart::dynamics::CapsuleShape *>(
          shapeInfo->node->getShape().get());

  return capsule->getRadius();
}

/////////////////////////////////////////////////
double ShapeFeatures::GetCapsuleShapeLength(
    const Identity &_capsuleID) const
{
  const auto *shapeInfo = this->ReferenceInterface<ShapeInfo>(_capsuleID);
  dart::dynamics::CapsuleShape *capsule =
      static_cast<dart::dynamics::CapsuleShape *>(
          shapeInfo->node->getShape().get());

  return capsule->getHeight();
}

/////////////////////////////////////////////////
Identity ShapeFeatures::AttachCapsuleShape(
    const Identity &_linkID,
    const std::string &_name,
    const double _radius,
    const double _length,
    const Pose3d &_pose)
{
  auto capsule = std::make_shared<dart::dynamics::CapsuleShape>(
        _radius, _length);

  auto bn = this->ReferenceInterface<LinkInfo>(_linkID)->link;
  dart::dynamics::ShapeNode *sn =
      bn->createShapeNodeWith<dart::dynamics::CollisionAspect,
                              dart::dynamics::DynamicsAspect>(
          capsule, bn->getName() + ":" + _name);

  sn->setRelativeTransform(_pose);

  const std::size_t shapeID = this->AddShape({sn, _name});
  return this->GenerateIdentity(shapeID, this->shapes.at(shapeID));
}

/////////////////////////////////////////////////
Identity ShapeFeatures::CastToCylinderShape(const Identity &_shapeID) const
{
  const auto *shapeInfo = this->ReferenceInterface<ShapeInfo>(_shapeID);

  const dart::dynamics::ShapePtr &shape = shapeInfo->node->getShape();

  if (dynamic_cast<dart::dynamics::CylinderShape *>(shape.get()))
    return this->GenerateIdentity(_shapeID, this->Reference(_shapeID));

  return this->GenerateInvalidId();
}

/////////////////////////////////////////////////
double ShapeFeatures::GetCylinderShapeRadius(
    const Identity &_cylinderID) const
{
  const auto *shapeInfo = this->ReferenceInterface<ShapeInfo>(_cylinderID);

  dart::dynamics::CylinderShape *cylinder =
      static_cast<dart::dynamics::CylinderShape *>(
          shapeInfo->node->getShape().get());

  return cylinder->getRadius();
}

/////////////////////////////////////////////////
double ShapeFeatures::GetCylinderShapeHeight(
    const Identity &_cylinderID) const
{
  const auto *shapeInfo = this->ReferenceInterface<ShapeInfo>(_cylinderID);
  dart::dynamics::CylinderShape *cylinder =
      static_cast<dart::dynamics::CylinderShape *>(
          shapeInfo->node->getShape().get());

  return cylinder->getHeight();
}

/////////////////////////////////////////////////
Identity ShapeFeatures::AttachCylinderShape(
    const Identity &_linkID,
    const std::string &_name,
    const double _radius,
    const double _height,
    const Pose3d &_pose)
{
  auto cylinder = std::make_shared<dart::dynamics::CylinderShape>(
        _radius, _height);

  auto bn = this->ReferenceInterface<LinkInfo>(_linkID)->link;
  dart::dynamics::ShapeNode *sn =
      bn->createShapeNodeWith<dart::dynamics::CollisionAspect,
                              dart::dynamics::DynamicsAspect>(
          cylinder, bn->getName() + ":" + _name);

  sn->setRelativeTransform(_pose);

  const std::size_t shapeID = this->AddShape({sn, _name});
  return this->GenerateIdentity(shapeID, this->shapes.at(shapeID));
}

/////////////////////////////////////////////////
Identity ShapeFeatures::CastToEllipsoidShape(const Identity &_shapeID) const
{
  const auto *shapeInfo = this->ReferenceInterface<ShapeInfo>(_shapeID);

  const dart::dynamics::ShapePtr &shape = shapeInfo->node->getShape();

  if (dynamic_cast<dart::dynamics::MeshShape *>(shape.get()))
    return this->GenerateIdentity(_shapeID, this->Reference(_shapeID));

  return this->GenerateInvalidId();
}

/////////////////////////////////////////////////
Vector3d ShapeFeatures::GetEllipsoidShapeRadii(
    const Identity &_ellipsoidID) const
{
  const auto *shapeInfo = this->ReferenceInterface<ShapeInfo>(_ellipsoidID);

  dart::dynamics::MeshShape *ellipsoid =
      static_cast<dart::dynamics::MeshShape *>(
          shapeInfo->node->getShape().get());

  return ellipsoid->getBoundingBox().getMax();
}

/////////////////////////////////////////////////
Identity ShapeFeatures::AttachEllipsoidShape(
    const Identity &_linkID,
    const std::string &_name,
    const Vector3d _radii,
    const Pose3d &_pose)
{
  common::MeshManager *meshMgr = common::MeshManager::Instance();
  std::string ellipsoidMeshName = _name + "_ellipsoid_mesh"
    + "_" + std::to_string(_radii[0])
    + "_" + std::to_string(_radii[1])
    + "_" + std::to_string(_radii[2]);
  meshMgr->CreateEllipsoid(ellipsoidMeshName,
    gz::math::Vector3d(_radii[0], _radii[1], _radii[2]),
    16, 16);
  const gz::common::Mesh * _mesh = meshMgr->MeshByName(ellipsoidMeshName);

  auto mesh = std::make_shared<CustomMeshShape>(*_mesh, Vector3d(1, 1, 1));

  DartBodyNode *bn = this->ReferenceInterface<LinkInfo>(_linkID)->link.get();
  dart::dynamics::ShapeNode *sn =
      bn->createShapeNodeWith<dart::dynamics::CollisionAspect,
                              dart::dynamics::DynamicsAspect>(
          mesh, bn->getName() + ":" + _name);

  sn->setRelativeTransform(_pose);
  const std::size_t shapeID = this->AddShape({sn, _name});
  return this->GenerateIdentity(shapeID, this->shapes.at(shapeID));
}

/////////////////////////////////////////////////
Identity ShapeFeatures::CastToSphereShape(
    const Identity &_shapeID) const
{
  const auto *shapeInfo = this->ReferenceInterface<ShapeInfo>(_shapeID);

  const dart::dynamics::ShapePtr &shape =
      shapeInfo->node->getShape();

  if (dynamic_cast<dart::dynamics::SphereShape *>(shape.get()))
    return this->GenerateIdentity(_shapeID, this->Reference(_shapeID));

  return this->GenerateInvalidId();
}

/////////////////////////////////////////////////
double ShapeFeatures::GetSphereShapeRadius(const Identity &_sphereID) const
{
  const auto *shapeInfo = this->ReferenceInterface<ShapeInfo>(_sphereID);

  dart::dynamics::SphereShape *sphere =
      static_cast<dart::dynamics::SphereShape*>(
        shapeInfo->node->getShape().get());

  return sphere->getRadius();
}

/////////////////////////////////////////////////
Identity ShapeFeatures::AttachSphereShape(
    const Identity &_linkID,
    const std::string &_name,
    const double _radius,
    const Pose3d &_pose)
{
  auto sphere = std::make_shared<dart::dynamics::SphereShape>(_radius);

  DartBodyNode *bn = this->ReferenceInterface<LinkInfo>(_linkID)->link.get();
  dart::dynamics::ShapeNode *sn =
      bn->createShapeNodeWith<dart::dynamics::CollisionAspect,
                              dart::dynamics::DynamicsAspect>(
          sphere, bn->getName() + ":" + _name);

  sn->setRelativeTransform(_pose);
  const std::size_t shapeID = this->AddShape({sn, _name});
  return this->GenerateIdentity(shapeID, this->shapes.at(shapeID));
}

//////////////////////////////////////////////////
Identity ShapeFeatures::CastToHeightmapShape(
    const Identity &_shapeID) const
{
  const auto *shapeInfo = this->ReferenceInterface<ShapeInfo>(_shapeID);

  const dart::dynamics::ShapePtr &shape =
      shapeInfo->node->getShape();

  if (dynamic_cast<dart::dynamics::HeightmapShape<float> *>(shape.get()))
    return this->GenerateIdentity(_shapeID, this->Reference(_shapeID));

  return this->GenerateInvalidId();
}

/////////////////////////////////////////////////
LinearVector3d ShapeFeatures::GetHeightmapShapeSize(
    const Identity &_heightmapID) const
{
  const auto *shapeInfo = this->ReferenceInterface<ShapeInfo>(_heightmapID);

  const auto *heightmap =
      static_cast<dart::dynamics::HeightmapShape<float> *>(
        shapeInfo->node->getShape().get());

  return heightmap->getBoundingBox().getMax() -
      heightmap->getBoundingBox().getMin();
}

/////////////////////////////////////////////////
Identity ShapeFeatures::AttachHeightmapShape(
    const Identity &_linkID,
    const std::string &_name,
    const common::HeightmapData &_heightmapData,
    const Pose3d &_pose,
    const LinearVector3d &_size,
    int _subSampling)
{
  auto heightmap = std::make_shared<CustomHeightmapShape>(_heightmapData,
      _size, _subSampling);

  DartBodyNode *bn = this->ReferenceInterface<LinkInfo>(_linkID)->link.get();
  dart::dynamics::ShapeNode *sn =
      bn->createShapeNodeWith<dart::dynamics::CollisionAspect,
                              dart::dynamics::DynamicsAspect>(
          heightmap, bn->getName() + ":" + _name);

  sn->setRelativeTransform(_pose);
  const std::size_t shapeID = this->AddShape({sn, _name});
  return this->GenerateIdentity(shapeID, this->shapes.at(shapeID));
}

/////////////////////////////////////////////////
Identity ShapeFeatures::CastToMeshShape(
    const Identity &_shapeID) const
{
  const auto *shapeInfo = this->ReferenceInterface<ShapeInfo>(_shapeID);

  const dart::dynamics::ShapePtr &shape =
      shapeInfo->node->getShape();

  if (dynamic_cast<dart::dynamics::MeshShape*>(shape.get()))
    return this->GenerateIdentity(_shapeID, this->Reference(_shapeID));

  return this->GenerateInvalidId();
}

/////////////////////////////////////////////////
LinearVector3d ShapeFeatures::GetMeshShapeSize(
    const Identity &_meshID) const
{
  const auto *shapeInfo = this->ReferenceInterface<ShapeInfo>(_meshID);

  const dart::dynamics::MeshShape *mesh =
      static_cast<dart::dynamics::MeshShape*>(
        shapeInfo->node->getShape().get());

  return mesh->getBoundingBox().getMax() - mesh->getBoundingBox().getMin();
}

/////////////////////////////////////////////////
LinearVector3d ShapeFeatures::GetMeshShapeScale(
    const Identity &_meshID) const
{
  const auto *shapeInfo = this->ReferenceInterface<ShapeInfo>(_meshID);

  const dart::dynamics::MeshShape *mesh =
      static_cast<dart::dynamics::MeshShape*>(
        shapeInfo->node->getShape().get());

  return mesh->getScale();
}

/////////////////////////////////////////////////
Identity ShapeFeatures::AttachMeshShape(
    const Identity &_linkID,
    const std::string &_name,
<<<<<<< HEAD
    const gz::common::Mesh &_mesh,
=======
    const common::Mesh &_mesh,
>>>>>>> 1cf7a88d
    const Pose3d &_pose,
    const LinearVector3d &_scale)
{
  auto mesh = std::make_shared<CustomMeshShape>(_mesh, _scale);

  DartBodyNode *bn = this->ReferenceInterface<LinkInfo>(_linkID)->link.get();
  dart::dynamics::ShapeNode *sn =
      bn->createShapeNodeWith<dart::dynamics::CollisionAspect,
                              dart::dynamics::DynamicsAspect>(
          mesh, bn->getName() + ":" + _name);

  sn->setRelativeTransform(_pose);
  const std::size_t shapeID = this->AddShape({sn, _name});
  return this->GenerateIdentity(shapeID, this->shapes.at(shapeID));
}

/////////////////////////////////////////////////
Identity ShapeFeatures::CastToPlaneShape(const Identity &_shapeID) const
{
  const auto *shapeInfo = this->ReferenceInterface<ShapeInfo>(_shapeID);

  const dart::dynamics::ShapePtr &shape =
      shapeInfo->node->getShape();

  if (dynamic_cast<dart::dynamics::PlaneShape*>(shape.get()))
    return this->GenerateIdentity(_shapeID, this->Reference(_shapeID));

  return this->GenerateInvalidId();
}

/////////////////////////////////////////////////
LinearVector3d ShapeFeatures::GetPlaneShapeNormal(
    const Identity &_planeID) const
{
  const auto *shapeInfo = this->ReferenceInterface<ShapeInfo>(_planeID);

  const dart::dynamics::PlaneShape *plane =
      static_cast<dart::dynamics::PlaneShape*>(
        shapeInfo->node->getShape().get());

  return plane->getNormal();
}

/////////////////////////////////////////////////
LinearVector3d ShapeFeatures::GetPlaneShapePoint(
    const Identity &_planeID) const
{
  const auto *shapeInfo = this->ReferenceInterface<ShapeInfo>(_planeID);

  const dart::dynamics::PlaneShape *plane =
      static_cast<dart::dynamics::PlaneShape*>(
        shapeInfo->node->getShape().get());

  return plane->getOffset() * plane->getNormal();
}

/////////////////////////////////////////////////
Identity ShapeFeatures::AttachPlaneShape(
    const Identity &_linkID,
    const std::string &_name,
    const AngularVector3d &_normal,
    const LinearVector3d &_point)
{
  auto plane = std::make_shared<dart::dynamics::PlaneShape>(_normal, _point);

  DartBodyNode *bn = this->ReferenceInterface<LinkInfo>(_linkID)->link.get();
  dart::dynamics::ShapeNode *sn =
      bn->createShapeNodeWith<dart::dynamics::CollisionAspect,
                              dart::dynamics::DynamicsAspect>(
          plane, bn->getName() + ":" + _name);

  const std::size_t shapeID = this->AddShape({sn, _name});
  return this->GenerateIdentity(shapeID, this->shapes.at(shapeID));
}

/////////////////////////////////////////////////
AlignedBox3d ShapeFeatures::GetShapeAxisAlignedBoundingBox(
    const Identity &_shapeID) const
{
  const auto &node = this->ReferenceInterface<ShapeInfo>(_shapeID)->node;
  const dart::math::BoundingBox &box = node->getShape()->getBoundingBox();
  return AlignedBox3d(box.getMin(), box.getMax());
}

#if DART_VERSION_AT_LEAST(6, 10, 0)
/////////////////////////////////////////////////
double ShapeFeatures::GetShapeFrictionPyramidPrimarySlipCompliance(
    const Identity &_shapeID) const
{
  auto &node = this->ReferenceInterface<ShapeInfo>(_shapeID)->node;
  auto aspect = node->getDynamicsAspect();
  if (nullptr == aspect)
  {
    gzerr
      << "Attempt to get FrictionPyramidPrimarySlipCompliance for a "
      << "ShapeNode that doesn't have a DynamicAspect. "
      << "Returning default value of 0.0."
      << std::endl;
    return 0.0;
  }
  return aspect->getPrimarySlipCompliance();
}

/////////////////////////////////////////////////
double ShapeFeatures::GetShapeFrictionPyramidSecondarySlipCompliance(
    const Identity &_shapeID) const
{
  auto &node = this->ReferenceInterface<ShapeInfo>(_shapeID)->node;
  auto aspect = node->getDynamicsAspect();
  if (nullptr == aspect)
  {
    gzerr
      << "Attempt to get FrictionPyramidSecondarySlipCompliance for a "
      << "ShapeNode that doesn't have a DynamicAspect. "
      << "Returning default value of 0.0."
      << std::endl;
    return 0.0;
  }
  return aspect->getSecondarySlipCompliance();
}

/////////////////////////////////////////////////
bool ShapeFeatures::SetShapeFrictionPyramidPrimarySlipCompliance(
    const Identity &_shapeID, double _value)
{
  auto &node = this->ReferenceInterface<ShapeInfo>(_shapeID)->node;
  auto aspect = node->getDynamicsAspect();
  if (nullptr == aspect)
  {
    gzerr
      << "Attempt to set FrictionPyramidPrimarySlipCompliance for a "
      << "ShapeNode that doesn't have a DynamicAspect. "
      << "The parameter has not been set."
      << std::endl;
    return false;
  }
  aspect->setPrimarySlipCompliance(_value);
  return true;
}

/////////////////////////////////////////////////
bool ShapeFeatures::SetShapeFrictionPyramidSecondarySlipCompliance(
    const Identity &_shapeID, double _value)
{
  auto &node = this->ReferenceInterface<ShapeInfo>(_shapeID)->node;
  auto aspect = node->getDynamicsAspect();
  if (nullptr == aspect)
  {
    gzerr
      << "Attempt to set FrictionPyramidSecondarySlipCompliance for a "
      << "ShapeNode that doesn't have a DynamicAspect. "
      << "The parameter has not been set."
      << std::endl;
    return false;
  }
  aspect->setSecondarySlipCompliance(_value);
  return true;
}
#endif

}
}
}<|MERGE_RESOLUTION|>--- conflicted
+++ resolved
@@ -422,11 +422,7 @@
 Identity ShapeFeatures::AttachMeshShape(
     const Identity &_linkID,
     const std::string &_name,
-<<<<<<< HEAD
-    const gz::common::Mesh &_mesh,
-=======
     const common::Mesh &_mesh,
->>>>>>> 1cf7a88d
     const Pose3d &_pose,
     const LinearVector3d &_scale)
 {
