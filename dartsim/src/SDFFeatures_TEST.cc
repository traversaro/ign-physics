/*
 * Copyright (C) 2018 Open Source Robotics Foundation
 *
 * Licensed under the Apache License, Version 2.0 (the "License");
 * you may not use this file except in compliance with the License.
 * You may obtain a copy of the License at
 *
 *     http://www.apache.org/licenses/LICENSE-2.0
 *
 * Unless required by applicable law or agreed to in writing, software
 * distributed under the License is distributed on an "AS IS" BASIS,
 * WITHOUT WARRANTIES OR CONDITIONS OF ANY KIND, either express or implied.
 * See the License for the specific language governing permissions and
 * limitations under the License.
 *
*/

#include <type_traits>

#include <dart/dynamics/BodyNode.hpp>
#include <dart/dynamics/DegreeOfFreedom.hpp>
#include <dart/dynamics/FreeJoint.hpp>
#include <dart/dynamics/RevoluteJoint.hpp>
#include <dart/dynamics/ScrewJoint.hpp>
#include <dart/dynamics/WeldJoint.hpp>

#include <gtest/gtest.h>

#include <tuple>

#include <gz/plugin/Loader.hh>

<<<<<<< HEAD
#include <gz/physics/FrameSemantics.hh>
#include <gz/physics/GetEntities.hh>
#include <gz/physics/Joint.hh>
#include <gz/physics/RequestEngine.hh>
#include <gz/physics/RevoluteJoint.hh>

#include <gz/physics/sdf/ConstructCollision.hh>
#include <gz/physics/sdf/ConstructJoint.hh>
#include <gz/physics/sdf/ConstructLink.hh>
#include <gz/physics/sdf/ConstructModel.hh>
#include <gz/physics/sdf/ConstructNestedModel.hh>
=======
#include <ignition/physics/FrameSemantics.hh>
#include <gz/physics/GetEntities.hh>
#include <gz/physics/Joint.hh>
#include <gz/physics/RequestEngine.hh>
#include <ignition/physics/RevoluteJoint.hh>

#include <ignition/physics/sdf/ConstructCollision.hh>
#include <gz/physics/sdf/ConstructJoint.hh>
#include <gz/physics/sdf/ConstructLink.hh>
#include <gz/physics/sdf/ConstructModel.hh>
#include <ignition/physics/sdf/ConstructNestedModel.hh>
>>>>>>> 1cf7a88d
#include <gz/physics/sdf/ConstructWorld.hh>

#include <gz/physics/dartsim/World.hh>

#include <sdf/Collision.hh>
#include <sdf/Joint.hh>
#include <sdf/JointAxis.hh>
#include <sdf/Link.hh>
#include <sdf/Root.hh>
#include <sdf/World.hh>

#include <test/Utils.hh>

<<<<<<< HEAD
struct TestFeatureList : gz::physics::FeatureList<
    gz::physics::GetEntities,
    gz::physics::GetBasicJointState,
    gz::physics::SetBasicJointState,
    gz::physics::LinkFrameSemantics,
    gz::physics::dartsim::RetrieveWorld,
    gz::physics::sdf::ConstructSdfCollision,
    gz::physics::sdf::ConstructSdfJoint,
    gz::physics::sdf::ConstructSdfLink,
    gz::physics::sdf::ConstructSdfModel,
    gz::physics::sdf::ConstructSdfNestedModel,
    gz::physics::sdf::ConstructSdfWorld
> { };

using World = gz::physics::World3d<TestFeatureList>;
using WorldPtr = gz::physics::World3dPtr<TestFeatureList>;
using ModelPtr = gz::physics::Model3dPtr<TestFeatureList>;
using LinkPtr = gz::physics::Link3dPtr<TestFeatureList>;
=======
using namespace ignition;

struct TestFeatureList : physics::FeatureList<
    physics::GetEntities,
    physics::GetBasicJointState,
    physics::SetBasicJointState,
    ignition::physics::LinkFrameSemantics,
    physics::dartsim::RetrieveWorld,
    ignition::physics::sdf::ConstructSdfCollision,
    physics::sdf::ConstructSdfJoint,
    physics::sdf::ConstructSdfLink,
    physics::sdf::ConstructSdfModel,
    ignition::physics::sdf::ConstructSdfNestedModel,
    physics::sdf::ConstructSdfWorld
> { };

using World = physics::World3d<TestFeatureList>;
using WorldPtr = physics::World3dPtr<TestFeatureList>;
using ModelPtr = ignition::physics::Model3dPtr<TestFeatureList>;
using LinkPtr = ignition::physics::Link3dPtr<TestFeatureList>;
>>>>>>> 1cf7a88d

/////////////////////////////////////////////////
auto LoadEngine()
{
<<<<<<< HEAD
  gz::plugin::Loader loader;
  loader.LoadLib(dartsim_plugin_LIB);

  gz::plugin::PluginPtr dartsim =
      loader.Instantiate("gz::physics::dartsim::Plugin");

  auto engine =
      gz::physics::RequestEngine3d<TestFeatureList>::From(dartsim);
=======
  plugin::Loader loader;
  loader.LoadLib(dartsim_plugin_LIB);

  plugin::PluginPtr dartsim =
      loader.Instantiate("ignition::physics::dartsim::Plugin");

  auto engine =
      physics::RequestEngine3d<TestFeatureList>::From(dartsim);
>>>>>>> 1cf7a88d
  return engine;
}

enum class LoaderType
{
  Whole,
  Piecemeal
};

/////////////////////////////////////////////////
WorldPtr LoadWorldWhole(const std::string &_world)
{
  auto engine = LoadEngine();
  EXPECT_NE(nullptr, engine);

  sdf::Root root;
  const sdf::Errors &errors = root.Load(_world);
  EXPECT_EQ(0u, errors.size());
  for (const auto & error : errors) {
    std::cout << error << std::endl;
  }

  EXPECT_EQ(1u, root.WorldCount());
  const sdf::World *sdfWorld = root.WorldByIndex(0);
  EXPECT_NE(nullptr, sdfWorld);

  auto world = engine->ConstructWorld(*sdfWorld);
  EXPECT_NE(nullptr, world);

  return world;
}

/////////////////////////////////////////////////
static gz::math::Pose3d ResolveSdfPose(
    const ::sdf::SemanticPose &_semPose)
{
  gz::math::Pose3d pose;
  ::sdf::Errors errors = _semPose.Resolve(pose);
  EXPECT_TRUE(errors.empty()) << errors;
  return pose;
}

static sdf::JointAxis ResolveJointAxis(const sdf::JointAxis &_unresolvedAxis)
{
  gz::math::Vector3d axisXyz;
  const sdf::Errors resolveAxisErrors = _unresolvedAxis.ResolveXyz(axisXyz);
  EXPECT_TRUE(resolveAxisErrors.empty()) << resolveAxisErrors;

  sdf::JointAxis resolvedAxis = _unresolvedAxis;

  const sdf::Errors setXyzErrors = resolvedAxis.SetXyz(axisXyz);
  EXPECT_TRUE(setXyzErrors.empty()) << setXyzErrors;

  resolvedAxis.SetXyzExpressedIn("");
  return resolvedAxis;
}

/////////////////////////////////////////////////
/// Downstream applications, like gz-sim, use this way of world construction
WorldPtr LoadWorldPiecemeal(const std::string &_world)
{
  auto engine = LoadEngine();
  EXPECT_NE(nullptr, engine);
  if (nullptr == engine)
    return nullptr;

  sdf::Root root;
  const sdf::Errors &errors = root.Load(_world);
  EXPECT_EQ(0u, errors.size()) << errors;

  EXPECT_EQ(1u, root.WorldCount());
  const sdf::World *sdfWorld = root.WorldByIndex(0);
  EXPECT_NE(nullptr, sdfWorld);
  if (nullptr == sdfWorld)
    return nullptr;

  sdf::World newWorld;
  newWorld.SetName(sdfWorld->Name());
  newWorld.SetGravity(sdfWorld->Gravity());
  auto world = engine->ConstructWorld(newWorld);
  if (nullptr == world)
    return nullptr;

  std::unordered_map<const sdf::Model *, ModelPtr> modelMap;
  std::unordered_map<const sdf::Link *, LinkPtr> linkMap;

  auto createModel = [&](const sdf::Model *_model,
                         const sdf::Model *_parentModel = nullptr) {
    ASSERT_NE(nullptr, _model);
    sdf::Model newSdfModel;
    newSdfModel.SetName(_model->Name());
    newSdfModel.SetRawPose(ResolveSdfPose(_model->SemanticPose()));
    newSdfModel.SetStatic(_model->Static());
    newSdfModel.SetSelfCollide(_model->SelfCollide());

    ModelPtr newModel;
    if (nullptr != _parentModel)
    {
      auto it = modelMap.find(_parentModel);
      ASSERT_TRUE(it != modelMap.end());
      newModel = it->second->ConstructNestedModel(newSdfModel);
    }
    else
    {
      newModel = world->ConstructModel(newSdfModel);
    }

    EXPECT_NE(nullptr, newModel);
    if (nullptr != newModel)
    {
      modelMap[_model] = newModel;
    }
  };

  for (uint64_t i = 0; i < sdfWorld->ModelCount(); ++i)
  {
    const auto *model = sdfWorld->ModelByIndex(i);
    createModel(model);
    for (uint64_t nestedInd = 0; nestedInd < model->ModelCount(); ++nestedInd)
    {
      createModel(model->ModelByIndex(nestedInd), model);
    }
  }

  for (auto [sdfModel, physModel] : modelMap)
  {
    for (uint64_t li = 0; li < sdfModel->LinkCount(); ++li)
    {
      const auto link = sdfModel->LinkByIndex(li);
      EXPECT_NE(nullptr, link);
      if (nullptr == link)
        return nullptr;

      sdf::Link newSdfLink;
      newSdfLink.SetName(link->Name());
      newSdfLink.SetRawPose(ResolveSdfPose(link->SemanticPose()));
      newSdfLink.SetInertial(link->Inertial());

      auto newLink = physModel->ConstructLink(newSdfLink);
      EXPECT_NE(nullptr, newLink);
      if (nullptr == newLink)
        return nullptr;

      linkMap[link] = newLink;
    }
  }

  for (auto [sdfLink, physLink] : linkMap)
  {
    for (uint64_t ci = 0; ci < sdfLink->CollisionCount(); ++ci)
    {
      physLink->ConstructCollision(*sdfLink->CollisionByIndex(ci));
    }
  }

  for (auto [sdfModel, physModel] : modelMap)
  {
    for (uint64_t ji = 0; ji < sdfModel->JointCount(); ++ji)
    {
      const auto sdfJoint = sdfModel->JointByIndex(ji);
      EXPECT_NE(nullptr, sdfJoint);
      if (nullptr == sdfJoint)
        return nullptr;

      std::string resolvedParentLinkName;
      const auto resolveParentErrors =
          sdfJoint->ResolveParentLink(resolvedParentLinkName);
      EXPECT_TRUE(resolveParentErrors.empty()) << resolveParentErrors;

      std::string resolvedChildLinkName;
      const auto resolveChildErrors =
        sdfJoint->ResolveChildLink(resolvedChildLinkName);
      EXPECT_TRUE (resolveChildErrors.empty()) << resolveChildErrors;

      sdf::Joint newSdfJoint;
      newSdfJoint.SetName(sdfJoint->Name());
      if (sdfJoint->Axis(0))
      {
        newSdfJoint.SetAxis(0, ResolveJointAxis(*sdfJoint->Axis(0)));
      }
      if (sdfJoint->Axis(1))
      {
        newSdfJoint.SetAxis(1, ResolveJointAxis(*sdfJoint->Axis(1)));
      }
      newSdfJoint.SetType(sdfJoint->Type());
      newSdfJoint.SetRawPose(ResolveSdfPose(sdfJoint->SemanticPose()));
      newSdfJoint.SetThreadPitch(sdfJoint->ThreadPitch());

      newSdfJoint.SetParentName(resolvedParentLinkName);
      newSdfJoint.SetChildName(resolvedChildLinkName);

      physModel->ConstructJoint(newSdfJoint);
    }
  }

  return world;
}

/////////////////////////////////////////////////
class SDFFeatures_TEST : public ::testing::TestWithParam<LoaderType>
{
  public: WorldPtr LoadWorld(const std::string &_world)
  {
    switch(this->GetParam())
    {
      case LoaderType::Whole:
        return LoadWorldWhole(_world);
      case LoaderType::Piecemeal:
        return LoadWorldPiecemeal(_world);
      default:
        std::cout << "Unknown LoaderType "
                  << std::underlying_type_t<LoaderType>(this->GetParam())
                  << " Using LoadWorldWhole" << std::endl;
        return LoadWorldWhole(_world);
    }
  }
};

// Run with different load world functions
INSTANTIATE_TEST_SUITE_P(LoadWorld, SDFFeatures_TEST,
                        ::testing::Values(LoaderType::Whole,
                                          LoaderType::Piecemeal));

/////////////////////////////////////////////////
// Test that the dartsim plugin loaded all the relevant information correctly.
TEST_P(SDFFeatures_TEST, CheckDartsimData)
{
  WorldPtr world = this->LoadWorld(TEST_WORLD_DIR"/test.world");
  ASSERT_NE(nullptr, world);

  dart::simulation::WorldPtr dartWorld = world->GetDartsimWorld();
  ASSERT_NE(nullptr, dartWorld);

  ASSERT_EQ(7u, dartWorld->getNumSkeletons());

  const dart::dynamics::SkeletonPtr skeleton = dartWorld->getSkeleton(1);
  ASSERT_NE(nullptr, skeleton);
  EXPECT_EQ("double_pendulum_with_base", skeleton->getName());
  ASSERT_EQ(3u, skeleton->getNumBodyNodes());

  auto verify = [](const dart::dynamics::DegreeOfFreedom * dof,
                   double damping, double friction,
                   double springRest, double stiffness, double lower,
                   double upper, double maxForce, double maxVelocity)
  {
    EXPECT_DOUBLE_EQ(damping, dof->getDampingCoefficient());
    EXPECT_DOUBLE_EQ(friction, dof->getCoulombFriction());
    EXPECT_DOUBLE_EQ(springRest, dof->getRestPosition());
    EXPECT_DOUBLE_EQ(stiffness, dof->getSpringStiffness());
    EXPECT_DOUBLE_EQ(lower, dof->getPositionLowerLimit());
    EXPECT_DOUBLE_EQ(upper, dof->getPositionUpperLimit());
    EXPECT_DOUBLE_EQ(-maxForce, dof->getForceLowerLimit());
    EXPECT_DOUBLE_EQ(maxForce, dof->getForceUpperLimit());
    EXPECT_DOUBLE_EQ(-maxVelocity, dof->getVelocityLowerLimit());
    EXPECT_DOUBLE_EQ(maxVelocity, dof->getVelocityUpperLimit());
  };

  // Test that things were parsed correctly. These values are either stated or
  // implied in the test.world SDF file.
  verify(skeleton->getJoint(1)->getDof(0),
         3.0, 0.0, 0.0, 0.0,
         -std::numeric_limits<double>::infinity(),
         std::numeric_limits<double>::infinity(),
         std::numeric_limits<double>::infinity(),
         std::numeric_limits<double>::infinity());

  verify(skeleton->getJoint(2)->getDof(0),
         3.0, 0.0, 0.0, 0.0,
         -std::numeric_limits<double>::infinity(),
         std::numeric_limits<double>::infinity(),
         std::numeric_limits<double>::infinity(),
         std::numeric_limits<double>::infinity());

  /// \todo (anyone) getBodyNode("blah")->getFrictionCoeff is deprecated,
  /// disabling these tests.
  /*
  EXPECT_DOUBLE_EQ(1.1, skeleton->getBodyNode("base")->getFrictionCoeff());
  // The last collision element overwrites the value set by previous collision
  // elements. We expect mu=1, the default value, instead of 0.1.
  EXPECT_DOUBLE_EQ(1, skeleton->getBodyNode("upper_link")->getFrictionCoeff());
  // Gets the default value when the <surface> tag is missing
  EXPECT_DOUBLE_EQ(1, skeleton->getBodyNode("lower_link")->getFrictionCoeff());
  */

  for (const auto * joint : {skeleton->getJoint(1), skeleton->getJoint(2)})
  {
    const auto * revolute =
        dynamic_cast<const dart::dynamics::RevoluteJoint*>(joint);
    ASSERT_NE(nullptr, revolute);

    const Eigen::Vector3d &axis = revolute->getAxis();
    EXPECT_DOUBLE_EQ(1.0, axis[0]);
    EXPECT_DOUBLE_EQ(0.0, axis[1]);
    EXPECT_DOUBLE_EQ(0.0, axis[2]);
  }

  {
    const dart::dynamics::SkeletonPtr freeBody =
      dartWorld->getSkeleton("free_body");
    ASSERT_NE(nullptr, freeBody);
    ASSERT_EQ(1u, freeBody->getNumBodyNodes());
    const dart::dynamics::BodyNode *bn = freeBody->getBodyNode(0);
    ASSERT_NE(nullptr, bn);

    EXPECT_TRUE(dynamic_cast<const dart::dynamics::FreeJoint*>(
          bn->getParentJoint()));

    const Eigen::Vector3d translation = bn->getTransform().translation();
    EXPECT_DOUBLE_EQ(0.0, translation[0]);
    EXPECT_DOUBLE_EQ(10.0, translation[1]);
    EXPECT_DOUBLE_EQ(10.0, translation[2]);

#if DART_VERSION_AT_LEAST(6, 10, 0)
    const dart::dynamics::ShapeNode *collision1 = bn->getShapeNode(0);
    auto aspect = collision1->getDynamicsAspect();
    EXPECT_DOUBLE_EQ(0.8, aspect->getRestitutionCoeff());
#else
    EXPECT_DOUBLE_EQ(0.8, bn->getRestitutionCoeff());
  #endif
  }

  const dart::dynamics::SkeletonPtr screwJointTest =
      dartWorld->getSkeleton("screw_joint_test");
  ASSERT_NE(nullptr, screwJointTest);
  ASSERT_EQ(2u, screwJointTest->getNumBodyNodes());
  const auto *screwJoint = dynamic_cast<const dart::dynamics::ScrewJoint*>(
      screwJointTest->getJoint(1));
  ASSERT_NE(nullptr, screwJoint);
  EXPECT_DOUBLE_EQ(-GZ_PI, screwJoint->getPitch());
}

/////////////////////////////////////////////////
// Test that joint limits are working by running the simulation
TEST_P(SDFFeatures_TEST, CheckJointLimitEnforcement)
{
  WorldPtr world = this->LoadWorld(TEST_WORLD_DIR"/test.world");
  ASSERT_NE(nullptr, world);

  dart::simulation::WorldPtr dartWorld = world->GetDartsimWorld();
  ASSERT_NE(nullptr, dartWorld);

  const auto model = world->GetModel("joint_limit_test");
  const dart::dynamics::SkeletonPtr skeleton =
      dartWorld->getSkeleton("joint_limit_test");
  ASSERT_NE(nullptr, skeleton);
  auto * const joint = dynamic_cast<dart::dynamics::RevoluteJoint *>(
      skeleton->getJoint(1));
  auto jointPhys = model->GetJoint(1);

  ASSERT_NE(nullptr, joint);
  // the joint starts at 0. Apply force in either direction and check the limits
  // are enforced
  auto verify = [&](std::size_t index, const double force, const double tol)
  {
    dartWorld->reset();
    dart::dynamics::DegreeOfFreedom * const dof = joint->getDof(index);
    jointPhys->SetForce(index, force);
    for (std::size_t i = 0; i < 1000; ++i)
    {
      dartWorld->step();
    }
    jointPhys->SetForce(index, force);
    EXPECT_LE(dof->getPositionLowerLimit() - tol, dof->getPosition());
    EXPECT_LE(dof->getForceLowerLimit() - tol, dof->getForce());
    EXPECT_LE(dof->getVelocityLowerLimit() - tol, dof->getVelocity());

    EXPECT_GE(dof->getPositionUpperLimit() + tol, dof->getPosition());
    EXPECT_GE(dof->getForceUpperLimit() + tol, dof->getForce());
    EXPECT_GE(dof->getVelocityUpperLimit() + tol, dof->getVelocity());
  };

  verify(0, -1000, 2e-3);
  verify(0, 1000, 2e-3);
}

// Create Model with parent and child links. If a link is not set, the joint
// will use the world as that link.
auto CreateTestModel(WorldPtr _world, const std::string &_model,
                     const std::optional<sdf::Link> &_parentLink,
                     const std::optional<sdf::Link> &_childLink)
{
  sdf::Model sdfModel;
  sdfModel.SetName(_model);
  auto model = _world->ConstructModel(sdfModel);
  EXPECT_NE(nullptr, model);

  sdf::Joint sdfJoint;
  sdfJoint.SetName("joint0");
  sdfJoint.SetType(sdf::JointType::REVOLUTE);
  if (_parentLink)
  {
    auto parent = model->ConstructLink(*_parentLink);
    EXPECT_NE(nullptr, parent);
    sdfJoint.SetParentName(_parentLink->Name());
  }
  else
  {
    sdfJoint.SetParentName("world");
  }

  if (_childLink)
  {
    auto child = model->ConstructLink(*_childLink);
    EXPECT_NE(nullptr, child);
    sdfJoint.SetChildName(_childLink->Name());
  }
  else
  {
    sdfJoint.SetChildName("world");
  }

  auto joint0 = model->ConstructJoint(sdfJoint);
  return std::make_tuple(model, joint0);
}

/////////////////////////////////////////////////
// Test joints with world as parent or child
TEST_P(SDFFeatures_TEST, WorldIsParentOrChild)
{
  auto engine = LoadEngine();
  ASSERT_NE(nullptr, engine);
  sdf::World sdfWorld;
  sdfWorld.SetName("default");
  auto world = engine->ConstructWorld(sdfWorld);
  EXPECT_NE(nullptr, world);

  std::optional<sdf::Link> parent = sdf::Link();
  parent->SetName("parent");
  std::optional<sdf::Link> child = sdf::Link();
  child->SetName("child");

  {
    const auto &[model, joint] =
        CreateTestModel(world, "test0", std::nullopt, std::nullopt);
    EXPECT_EQ(nullptr, joint);
  }
  {
    const auto &[model, joint] = CreateTestModel(world, "test1", parent, child);
    EXPECT_NE(nullptr, joint);
  }
  {
    const auto &[model, joint] =
        CreateTestModel(world, "test2", std::nullopt, child);
    EXPECT_NE(nullptr, joint);
  }
  {
    const auto &[model, joint] =
        CreateTestModel(world, "test3", parent, std::nullopt);
    EXPECT_EQ(nullptr, joint);
  }
}

/////////////////////////////////////////////////
TEST_P(SDFFeatures_TEST, WorldWithNestedModel)
{
  WorldPtr world =
      this->LoadWorld(TEST_WORLD_DIR "/world_with_nested_model.sdf");
  ASSERT_NE(nullptr, world);
  EXPECT_EQ(2u, world->GetModelCount());

  dart::simulation::WorldPtr dartWorld = world->GetDartsimWorld();
  ASSERT_NE(nullptr, dartWorld);

  // check top level model
  EXPECT_EQ("parent_model", world->GetModel(0)->GetName());
  auto parentModel = world->GetModel("parent_model");
  ASSERT_NE(nullptr, parentModel);

  auto joint1 = parentModel->GetJoint("joint1");
  EXPECT_NE(nullptr, joint1);

  EXPECT_EQ(3u, parentModel->GetNestedModelCount());
  auto nestedModel = parentModel->GetNestedModel("nested_model");
  ASSERT_NE(nullptr, nestedModel);

  auto nestedJoint = parentModel->GetJoint("nested_joint");
  EXPECT_NE(nullptr, nestedJoint);

  EXPECT_EQ(1u, parentModel->GetLinkCount());
  EXPECT_NE(nullptr, parentModel->GetLink("link1"));
  EXPECT_EQ(nullptr, parentModel->GetLink("nested_link1"));
  EXPECT_EQ(nullptr, parentModel->GetLink("nested_link2"));

  ASSERT_EQ(2u, nestedModel->GetLinkCount());
  auto nestedLink1 = nestedModel->GetLink("nested_link1");
  ASSERT_NE(nullptr, nestedLink1);
  EXPECT_EQ(0u, nestedLink1->GetIndex());
  EXPECT_EQ(nestedLink1, nestedModel->GetLink(0));

  auto nestedLink2 = nestedModel->GetLink("nested_link2");
  ASSERT_NE(nullptr, nestedLink2);
  EXPECT_EQ(1u, nestedLink2->GetIndex());
  EXPECT_EQ(nestedLink2, nestedModel->GetLink(1));

  auto nestedModelSkel = dartWorld->getSkeleton("parent_model::nested_model");
  ASSERT_NE(nullptr, nestedModelSkel);
  // nested_model::nested_link1 would have moved to the parent_model skeleton so
  // we expect to not find it in the nested_model skeleton
  EXPECT_EQ(nullptr, nestedModelSkel->getBodyNode("nested_link1"));

  auto nestedModel2 = world->GetModel("parent_model::nested_model2");
  ASSERT_NE(nullptr, nestedModel2);
  EXPECT_EQ(1u, nestedModel2->GetLinkCount());
  EXPECT_NE(nullptr, nestedModel2->GetLink("nested_link1"));

  auto nestedModel3 = world->GetModel("parent_model::nested_model3");
  ASSERT_NE(nullptr, nestedModel3);
  EXPECT_EQ(1u, nestedModel3->GetLinkCount());
  EXPECT_NE(nullptr, nestedModel3->GetLink("link1"));
}

/////////////////////////////////////////////////
TEST_P(SDFFeatures_TEST, WorldWithNestedModelJointToWorld)
{
  WorldPtr world = this->LoadWorld(
      TEST_WORLD_DIR "/world_with_nested_model_joint_to_world.sdf");
  ASSERT_NE(nullptr, world);
  EXPECT_EQ(1u, world->GetModelCount());

  dart::simulation::WorldPtr dartWorld = world->GetDartsimWorld();
  ASSERT_NE(nullptr, dartWorld);

  // check top level model
  auto parentModel = world->GetModel("parent_model");
  ASSERT_NE(nullptr, parentModel);
  EXPECT_EQ("parent_model", parentModel->GetName());
  EXPECT_EQ(1u, parentModel->GetJointCount());
  EXPECT_EQ(1u, parentModel->GetLinkCount());

  auto joint1 = parentModel->GetJoint(0);
  ASSERT_NE(nullptr, joint1);
  EXPECT_EQ(joint1->GetName(), "joint1");

  auto link1 = parentModel->GetLink("link1");
  EXPECT_NE(nullptr, link1);

  auto nestedModel = parentModel->GetNestedModel("nested_model");
  ASSERT_NE(nullptr, nestedModel);
  EXPECT_EQ("nested_model", nestedModel->GetName());
  EXPECT_EQ(2u, nestedModel->GetLinkCount());
  EXPECT_EQ(2u, nestedModel->GetJointCount());

  auto nestedJoint1 = nestedModel->GetJoint("nested_joint1");
  EXPECT_NE(nullptr, nestedJoint1);

  auto nestedJoint2 = nestedModel->GetJoint("nested_joint2");
  EXPECT_NE(nullptr, nestedJoint2);

  auto nestedLink1 = nestedModel->GetLink("nested_link1");
  EXPECT_NE(nullptr, nestedLink1);

  auto nestedLink2 = nestedModel->GetLink("nested_link2");
  EXPECT_NE(nullptr, nestedLink2);
}

/////////////////////////////////////////////////
// Test that joint type falls back to fixed if the type is not supported
TEST_P(SDFFeatures_TEST, FallbackToFixedJoint)
{
  WorldPtr world = this->LoadWorld(TEST_WORLD_DIR"/test.world");
  ASSERT_NE(nullptr, world);

  dart::simulation::WorldPtr dartWorld = world->GetDartsimWorld();
  ASSERT_NE(nullptr, dartWorld);

  const dart::dynamics::SkeletonPtr skeleton =
      dartWorld->getSkeleton("unsupported_joint_test");
  ASSERT_NE(nullptr, skeleton);
  ASSERT_EQ(6u, skeleton->getNumBodyNodes());

  for (const auto &jointName : {"j0", "j1", "j2"})
  {
    const auto *joint = skeleton->getJoint(jointName);
    ASSERT_NE(nullptr, joint)
      << " joint '" << jointName << "'doesn't exist in this skeleton";
    const auto *fixedJoint =
        dynamic_cast<const dart::dynamics::WeldJoint *>(joint);
    EXPECT_NE(nullptr, fixedJoint) << " joint type is: " << joint->getType();
  }
}

/////////////////////////////////////////////////
// Check that joints between links in different models work as expected
TEST_P(SDFFeatures_TEST, JointsAcrossNestedModels)
{
  WorldPtr world = this->LoadWorld(
      TEST_WORLD_DIR "/joint_across_nested_models.sdf");
  ASSERT_NE(nullptr, world);

  dart::simulation::WorldPtr dartWorld = world->GetDartsimWorld();
  ASSERT_NE(nullptr, dartWorld);

  auto checkModel = [&world](const std::string &_modelName){
    SCOPED_TRACE("checkModel " + _modelName);
    // check top level model
    auto parentModel = world->GetModel(_modelName);
    ASSERT_NE(nullptr, parentModel);

    auto link1 = parentModel->GetLink("link1");
    ASSERT_NE(nullptr, link1);

    auto nestedModel = parentModel->GetNestedModel("nested_model");
    ASSERT_NE(nullptr, nestedModel);

    auto link2 = nestedModel->GetLink("link2");
    ASSERT_NE(nullptr, link2);

    Eigen::Vector3d link1Pos =
        link1->FrameDataRelativeToWorld().pose.translation();
    Eigen::Vector3d link2Pos =
        link2->FrameDataRelativeToWorld().pose.translation();
    EXPECT_NEAR(0.25, link1Pos.z(), 1e-6);
    EXPECT_NEAR(0.25, link2Pos.z(), 1e-6);
  };

  {
    SCOPED_TRACE("Before step");
    checkModel("M1");
    checkModel("M2");
  }
  for (int i = 0; i < 1000; ++i)
  {
    dartWorld->step();
  }
  {
    SCOPED_TRACE("After step");
    checkModel("M1");
    checkModel("M2");
  }
}

/////////////////////////////////////////////////
class SDFFeatures_FrameSemantics: public SDFFeatures_TEST
{
};

// Run with different load world functions
INSTANTIATE_TEST_SUITE_P(LoadWorld, SDFFeatures_FrameSemantics,
                        ::testing::Values(LoaderType::Whole,
                                          LoaderType::Piecemeal));

/////////////////////////////////////////////////
TEST_P(SDFFeatures_FrameSemantics, LinkRelativeTo)
{
  WorldPtr world = this->LoadWorld(TEST_WORLD_DIR"/model_frames.sdf");
  ASSERT_NE(nullptr, world);
  const std::string modelName = "link_relative_to";

  dart::simulation::WorldPtr dartWorld = world->GetDartsimWorld();
  ASSERT_NE(nullptr, dartWorld);

  const dart::dynamics::SkeletonPtr skeleton =
      dartWorld->getSkeleton(modelName);

  ASSERT_NE(nullptr, skeleton);
  ASSERT_EQ(2u, skeleton->getNumBodyNodes());


  const dart::dynamics::BodyNode *link2 = skeleton->getBodyNode("L2");
  ASSERT_NE(nullptr, link2);

  // Expect the world pose of L2 to be 0 0 3 0 0 pi
  Eigen::Isometry3d expWorldPose =
      Eigen::Translation3d(0, 0, 3) *
      Eigen::AngleAxisd(GZ_PI, Eigen::Vector3d::UnitZ());

  dartWorld->step();

  // Step once and check
<<<<<<< HEAD
  EXPECT_TRUE(gz::physics::test::Equal(
=======
  EXPECT_TRUE(physics::test::Equal(
>>>>>>> 1cf7a88d
      expWorldPose, link2->getWorldTransform(), 1e-3));
}

/////////////////////////////////////////////////
TEST_P(SDFFeatures_FrameSemantics, CollisionRelativeTo)
{
  WorldPtr world = this->LoadWorld(TEST_WORLD_DIR"/model_frames.sdf");
  ASSERT_NE(nullptr, world);
  const std::string modelName = "collision_relative_to";

  dart::simulation::WorldPtr dartWorld = world->GetDartsimWorld();
  ASSERT_NE(nullptr, dartWorld);

  const dart::dynamics::SkeletonPtr skeleton =
      dartWorld->getSkeleton(modelName);

  ASSERT_NE(nullptr, skeleton);
  ASSERT_EQ(2u, skeleton->getNumBodyNodes());


  const dart::dynamics::BodyNode *link2 = skeleton->getBodyNode("L2");
  ASSERT_NE(nullptr, link2);

  const auto collision = link2->getShapeNode(0);
  ASSERT_TRUE(collision);
  // Expect the pose of c1 relative to L2 (the parent link) to be the same
  // as the pose of L1 relative to L2
  Eigen::Isometry3d expPose;
  expPose = Eigen::Translation3d(0, 0, -1);

<<<<<<< HEAD
  EXPECT_TRUE(gz::physics::test::Equal(
=======
  EXPECT_TRUE(physics::test::Equal(
>>>>>>> 1cf7a88d
      expPose, collision->getRelativeTransform(), 1e-5));

  // Step once and check, the relative pose should still be the same
  dartWorld->step();

<<<<<<< HEAD
  EXPECT_TRUE(gz::physics::test::Equal(
=======
  EXPECT_TRUE(physics::test::Equal(
>>>>>>> 1cf7a88d
      expPose, collision->getRelativeTransform(), 1e-5));
}

/////////////////////////////////////////////////
TEST_P(SDFFeatures_FrameSemantics, ExplicitFramesWithLinks)
{
  WorldPtr world = this->LoadWorld(TEST_WORLD_DIR"/model_frames.sdf");
  ASSERT_NE(nullptr, world);
  const std::string modelName = "explicit_frames_with_links";

  dart::simulation::WorldPtr dartWorld = world->GetDartsimWorld();
  ASSERT_NE(nullptr, dartWorld);

  const dart::dynamics::SkeletonPtr skeleton =
      dartWorld->getSkeleton(modelName);

  ASSERT_NE(nullptr, skeleton);
  ASSERT_EQ(2u, skeleton->getNumBodyNodes());


  const dart::dynamics::BodyNode *link1 = skeleton->getBodyNode("L1");
  ASSERT_NE(nullptr, link1);

  const dart::dynamics::BodyNode *link2 = skeleton->getBodyNode("L2");
  ASSERT_NE(nullptr, link2);

  // Expect the world pose of L1 to be the same as the world pose of F1
  Eigen::Isometry3d link1ExpPose;
  link1ExpPose = Eigen::Translation3d(1, 0, 1);

<<<<<<< HEAD
  EXPECT_TRUE(gz::physics::test::Equal(
=======
  EXPECT_TRUE(physics::test::Equal(
>>>>>>> 1cf7a88d
      link1ExpPose, link1->getWorldTransform(), 1e-5));

  // Expect the world pose of L2 to be the same as the world pose of F2, which
  // is at the origin of the model
  Eigen::Isometry3d link2ExpPose;
  link2ExpPose = Eigen::Translation3d(1, 0, 0);

<<<<<<< HEAD
  EXPECT_TRUE(gz::physics::test::Equal(
=======
  EXPECT_TRUE(physics::test::Equal(
>>>>>>> 1cf7a88d
      link2ExpPose, link2->getWorldTransform(), 1e-5));

  // Step once and check
  dartWorld->step();

<<<<<<< HEAD
  EXPECT_TRUE(gz::physics::test::Equal(
      link1ExpPose, link1->getWorldTransform(), 1e-5));
  EXPECT_TRUE(gz::physics::test::Equal(
=======
  EXPECT_TRUE(physics::test::Equal(
      link1ExpPose, link1->getWorldTransform(), 1e-5));
  EXPECT_TRUE(physics::test::Equal(
>>>>>>> 1cf7a88d
      link2ExpPose, link2->getWorldTransform(), 1e-5));
}

/////////////////////////////////////////////////
TEST_P(SDFFeatures_FrameSemantics, ExplicitFramesWithCollision)
{
  WorldPtr world = this->LoadWorld(TEST_WORLD_DIR"/model_frames.sdf");
  ASSERT_NE(nullptr, world);
  const std::string modelName = "explicit_frames_with_collisions";

  dart::simulation::WorldPtr dartWorld = world->GetDartsimWorld();
  ASSERT_NE(nullptr, dartWorld);

  const dart::dynamics::SkeletonPtr skeleton =
      dartWorld->getSkeleton(modelName);

  ASSERT_NE(nullptr, skeleton);
  ASSERT_EQ(1u, skeleton->getNumBodyNodes());

  const dart::dynamics::BodyNode *link1 = skeleton->getBodyNode("L1");
  ASSERT_NE(nullptr, link1);

  const auto collision = link1->getShapeNode(0);
  ASSERT_TRUE(collision);

  // Expect the pose of c1 relative to L1 (the parent link) to be the same
  // as the pose of F1 relative to L1
  Eigen::Isometry3d expPose;
  expPose = Eigen::Translation3d(0, 0, 1);

<<<<<<< HEAD
  EXPECT_TRUE(gz::physics::test::Equal(
=======
  EXPECT_TRUE(physics::test::Equal(
>>>>>>> 1cf7a88d
      expPose, collision->getRelativeTransform(), 1e-5));

  // Step once and check
  dartWorld->step();

<<<<<<< HEAD
  EXPECT_TRUE(gz::physics::test::Equal(
=======
  EXPECT_TRUE(physics::test::Equal(
>>>>>>> 1cf7a88d
      expPose, collision->getRelativeTransform(), 1e-5));
}

/////////////////////////////////////////////////
TEST_P(SDFFeatures_FrameSemantics, ExplicitWorldFrames)
{
  WorldPtr world = this->LoadWorld(TEST_WORLD_DIR"/world_frames.sdf");
  ASSERT_NE(nullptr, world);
  const std::string modelName = "M";

  dart::simulation::WorldPtr dartWorld = world->GetDartsimWorld();
  ASSERT_NE(nullptr, dartWorld);

  const dart::dynamics::SkeletonPtr skeleton =
      dartWorld->getSkeleton(modelName);


  ASSERT_NE(nullptr, skeleton);
  ASSERT_EQ(1u, skeleton->getNumBodyNodes());

  const dart::dynamics::BodyNode *link1 = skeleton->getBodyNode("L1");
  ASSERT_NE(nullptr, link1);

  // Expect the world pose of M to be (1 1 2 0 0 0) taking into acount the chain
  // of explicit frames relative to which its pose is expressed
  Eigen::Isometry3d expPose;
  expPose = Eigen::Translation3d(1, 1, 2);

  // Since we can't get the skeleton's world transform, we use the world
  // transform of L1 which is at the origin of the model frame.
<<<<<<< HEAD
  EXPECT_TRUE(gz::physics::test::Equal(
=======
  EXPECT_TRUE(physics::test::Equal(
>>>>>>> 1cf7a88d
      expPose, link1->getWorldTransform(), 1e-5));

  // Step once and check
  dartWorld->step();

<<<<<<< HEAD
  EXPECT_TRUE(gz::physics::test::Equal(
=======
  EXPECT_TRUE(physics::test::Equal(
>>>>>>> 1cf7a88d
      expPose, link1->getWorldTransform(), 1e-5));
}

/////////////////////////////////////////////////
TEST_P(SDFFeatures_TEST, Shapes)
{
  auto world = this->LoadWorld(TEST_WORLD_DIR"/shapes.sdf");
  ASSERT_NE(nullptr, world);

  auto dartWorld = world->GetDartsimWorld();
  ASSERT_NE(nullptr, dartWorld);

  ASSERT_EQ(5u, dartWorld->getNumSkeletons());

  int count{0};
  for (auto name : {"box", "cylinder", "sphere", "capsule", "ellipsoid"})
  {
    const auto skeleton = dartWorld->getSkeleton(count++);
    ASSERT_NE(nullptr, skeleton);
    EXPECT_EQ(name, skeleton->getName());
    ASSERT_EQ(1u, skeleton->getNumBodyNodes());
  }
}<|MERGE_RESOLUTION|>--- conflicted
+++ resolved
@@ -30,7 +30,6 @@
 
 #include <gz/plugin/Loader.hh>
 
-<<<<<<< HEAD
 #include <gz/physics/FrameSemantics.hh>
 #include <gz/physics/GetEntities.hh>
 #include <gz/physics/Joint.hh>
@@ -42,19 +41,6 @@
 #include <gz/physics/sdf/ConstructLink.hh>
 #include <gz/physics/sdf/ConstructModel.hh>
 #include <gz/physics/sdf/ConstructNestedModel.hh>
-=======
-#include <ignition/physics/FrameSemantics.hh>
-#include <gz/physics/GetEntities.hh>
-#include <gz/physics/Joint.hh>
-#include <gz/physics/RequestEngine.hh>
-#include <ignition/physics/RevoluteJoint.hh>
-
-#include <ignition/physics/sdf/ConstructCollision.hh>
-#include <gz/physics/sdf/ConstructJoint.hh>
-#include <gz/physics/sdf/ConstructLink.hh>
-#include <gz/physics/sdf/ConstructModel.hh>
-#include <ignition/physics/sdf/ConstructNestedModel.hh>
->>>>>>> 1cf7a88d
 #include <gz/physics/sdf/ConstructWorld.hh>
 
 #include <gz/physics/dartsim/World.hh>
@@ -68,70 +54,38 @@
 
 #include <test/Utils.hh>
 
-<<<<<<< HEAD
-struct TestFeatureList : gz::physics::FeatureList<
-    gz::physics::GetEntities,
-    gz::physics::GetBasicJointState,
-    gz::physics::SetBasicJointState,
-    gz::physics::LinkFrameSemantics,
-    gz::physics::dartsim::RetrieveWorld,
-    gz::physics::sdf::ConstructSdfCollision,
-    gz::physics::sdf::ConstructSdfJoint,
-    gz::physics::sdf::ConstructSdfLink,
-    gz::physics::sdf::ConstructSdfModel,
-    gz::physics::sdf::ConstructSdfNestedModel,
-    gz::physics::sdf::ConstructSdfWorld
-> { };
-
-using World = gz::physics::World3d<TestFeatureList>;
-using WorldPtr = gz::physics::World3dPtr<TestFeatureList>;
-using ModelPtr = gz::physics::Model3dPtr<TestFeatureList>;
-using LinkPtr = gz::physics::Link3dPtr<TestFeatureList>;
-=======
-using namespace ignition;
+using namespace gz;
 
 struct TestFeatureList : physics::FeatureList<
     physics::GetEntities,
     physics::GetBasicJointState,
     physics::SetBasicJointState,
-    ignition::physics::LinkFrameSemantics,
+    physics::LinkFrameSemantics,
     physics::dartsim::RetrieveWorld,
-    ignition::physics::sdf::ConstructSdfCollision,
+    physics::sdf::ConstructSdfCollision,
     physics::sdf::ConstructSdfJoint,
     physics::sdf::ConstructSdfLink,
     physics::sdf::ConstructSdfModel,
-    ignition::physics::sdf::ConstructSdfNestedModel,
+    physics::sdf::ConstructSdfNestedModel,
     physics::sdf::ConstructSdfWorld
 > { };
 
 using World = physics::World3d<TestFeatureList>;
 using WorldPtr = physics::World3dPtr<TestFeatureList>;
-using ModelPtr = ignition::physics::Model3dPtr<TestFeatureList>;
-using LinkPtr = ignition::physics::Link3dPtr<TestFeatureList>;
->>>>>>> 1cf7a88d
+using ModelPtr = physics::Model3dPtr<TestFeatureList>;
+using LinkPtr = physics::Link3dPtr<TestFeatureList>;
 
 /////////////////////////////////////////////////
 auto LoadEngine()
 {
-<<<<<<< HEAD
-  gz::plugin::Loader loader;
-  loader.LoadLib(dartsim_plugin_LIB);
-
-  gz::plugin::PluginPtr dartsim =
-      loader.Instantiate("gz::physics::dartsim::Plugin");
-
-  auto engine =
-      gz::physics::RequestEngine3d<TestFeatureList>::From(dartsim);
-=======
   plugin::Loader loader;
   loader.LoadLib(dartsim_plugin_LIB);
 
   plugin::PluginPtr dartsim =
-      loader.Instantiate("ignition::physics::dartsim::Plugin");
+      loader.Instantiate("gz::physics::dartsim::Plugin");
 
   auto engine =
       physics::RequestEngine3d<TestFeatureList>::From(dartsim);
->>>>>>> 1cf7a88d
   return engine;
 }
 
@@ -801,11 +755,7 @@
   dartWorld->step();
 
   // Step once and check
-<<<<<<< HEAD
-  EXPECT_TRUE(gz::physics::test::Equal(
-=======
-  EXPECT_TRUE(physics::test::Equal(
->>>>>>> 1cf7a88d
+  EXPECT_TRUE(physics::test::Equal(
       expWorldPose, link2->getWorldTransform(), 1e-3));
 }
 
@@ -836,21 +786,13 @@
   Eigen::Isometry3d expPose;
   expPose = Eigen::Translation3d(0, 0, -1);
 
-<<<<<<< HEAD
-  EXPECT_TRUE(gz::physics::test::Equal(
-=======
-  EXPECT_TRUE(physics::test::Equal(
->>>>>>> 1cf7a88d
+  EXPECT_TRUE(physics::test::Equal(
       expPose, collision->getRelativeTransform(), 1e-5));
 
   // Step once and check, the relative pose should still be the same
   dartWorld->step();
 
-<<<<<<< HEAD
-  EXPECT_TRUE(gz::physics::test::Equal(
-=======
-  EXPECT_TRUE(physics::test::Equal(
->>>>>>> 1cf7a88d
+  EXPECT_TRUE(physics::test::Equal(
       expPose, collision->getRelativeTransform(), 1e-5));
 }
 
@@ -881,11 +823,7 @@
   Eigen::Isometry3d link1ExpPose;
   link1ExpPose = Eigen::Translation3d(1, 0, 1);
 
-<<<<<<< HEAD
-  EXPECT_TRUE(gz::physics::test::Equal(
-=======
-  EXPECT_TRUE(physics::test::Equal(
->>>>>>> 1cf7a88d
+  EXPECT_TRUE(physics::test::Equal(
       link1ExpPose, link1->getWorldTransform(), 1e-5));
 
   // Expect the world pose of L2 to be the same as the world pose of F2, which
@@ -893,25 +831,15 @@
   Eigen::Isometry3d link2ExpPose;
   link2ExpPose = Eigen::Translation3d(1, 0, 0);
 
-<<<<<<< HEAD
-  EXPECT_TRUE(gz::physics::test::Equal(
-=======
-  EXPECT_TRUE(physics::test::Equal(
->>>>>>> 1cf7a88d
+  EXPECT_TRUE(physics::test::Equal(
       link2ExpPose, link2->getWorldTransform(), 1e-5));
 
   // Step once and check
   dartWorld->step();
 
-<<<<<<< HEAD
-  EXPECT_TRUE(gz::physics::test::Equal(
+  EXPECT_TRUE(physics::test::Equal(
       link1ExpPose, link1->getWorldTransform(), 1e-5));
-  EXPECT_TRUE(gz::physics::test::Equal(
-=======
-  EXPECT_TRUE(physics::test::Equal(
-      link1ExpPose, link1->getWorldTransform(), 1e-5));
-  EXPECT_TRUE(physics::test::Equal(
->>>>>>> 1cf7a88d
+  EXPECT_TRUE(physics::test::Equal(
       link2ExpPose, link2->getWorldTransform(), 1e-5));
 }
 
@@ -942,21 +870,13 @@
   Eigen::Isometry3d expPose;
   expPose = Eigen::Translation3d(0, 0, 1);
 
-<<<<<<< HEAD
-  EXPECT_TRUE(gz::physics::test::Equal(
-=======
-  EXPECT_TRUE(physics::test::Equal(
->>>>>>> 1cf7a88d
+  EXPECT_TRUE(physics::test::Equal(
       expPose, collision->getRelativeTransform(), 1e-5));
 
   // Step once and check
   dartWorld->step();
 
-<<<<<<< HEAD
-  EXPECT_TRUE(gz::physics::test::Equal(
-=======
-  EXPECT_TRUE(physics::test::Equal(
->>>>>>> 1cf7a88d
+  EXPECT_TRUE(physics::test::Equal(
       expPose, collision->getRelativeTransform(), 1e-5));
 }
 
@@ -987,21 +907,13 @@
 
   // Since we can't get the skeleton's world transform, we use the world
   // transform of L1 which is at the origin of the model frame.
-<<<<<<< HEAD
-  EXPECT_TRUE(gz::physics::test::Equal(
-=======
-  EXPECT_TRUE(physics::test::Equal(
->>>>>>> 1cf7a88d
+  EXPECT_TRUE(physics::test::Equal(
       expPose, link1->getWorldTransform(), 1e-5));
 
   // Step once and check
   dartWorld->step();
 
-<<<<<<< HEAD
-  EXPECT_TRUE(gz::physics::test::Equal(
-=======
-  EXPECT_TRUE(physics::test::Equal(
->>>>>>> 1cf7a88d
+  EXPECT_TRUE(physics::test::Equal(
       expPose, link1->getWorldTransform(), 1e-5));
 }
 
