--- conflicted
+++ resolved
@@ -9,20 +9,6 @@
       - 'main'
 
 jobs:
-<<<<<<< HEAD
-=======
-  bionic-ci:
-    runs-on: ubuntu-latest
-    name: Ubuntu Bionic CI
-    steps:
-      - name: Checkout
-        uses: actions/checkout@v4
-      - name: Compile and test
-        id: ci
-        uses: ignition-tooling/action-ignition-ci@bionic
-        with:
-          codecov-enabled: true
->>>>>>> e20b0d18
   focal-ci:
     runs-on: ubuntu-latest
     name: Ubuntu Focal CI
@@ -37,7 +23,7 @@
     name: Ubuntu Jammy CI
     steps:
       - name: Checkout
-        uses: actions/checkout@v3
+        uses: actions/checkout@v4
       - name: Compile and test
         id: ci
         uses: gazebo-tooling/action-gz-ci@jammy
