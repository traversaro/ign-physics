# More info:
# https://help.github.com/en/github/creating-cloning-and-archiving-repositories/about-code-owners

<<<<<<< HEAD
*                     @mxgrey
include/*             @scpeters
=======
*                     @azeey @mxgrey @scpeters
>>>>>>> f1aee5af
<|MERGE_RESOLUTION|>--- conflicted
+++ resolved
@@ -1,9 +1,4 @@
 # More info:
 # https://help.github.com/en/github/creating-cloning-and-archiving-repositories/about-code-owners
 
-<<<<<<< HEAD
-*                     @mxgrey
-include/*             @scpeters
-=======
-*                     @azeey @mxgrey @scpeters
->>>>>>> f1aee5af
+*                     @azeey @mxgrey @scpeters